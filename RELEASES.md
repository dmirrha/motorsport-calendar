# Notas de Versão

Este arquivo contém um registro acumulativo de todas as versões lançadas do projeto, com notas detalhadas sobre as mudanças em cada versão.

## Versão 0.7.0 (2025-08-04)
**Refatoração da Estrutura do Projeto**

### 🚀 Novas Funcionalidades

- **Estrutura de Pacotes Python**
  - Reorganização do código em um pacote `motorsport_calendar`
  - Configuração de instalação via `setup.py` e `setup.cfg`
  - Suporte a instalação em modo de desenvolvimento
  - Estrutura de diretórios mais organizada e padronizada

- **Testes de Regressão Automatizados**
  - Suíte abrangente de testes de regressão para validação de configuração
  - Testes de integração para o fluxo completo de coleta de eventos
  - Validação da geração de arquivos iCal com diferentes cenários
  - Integração contínua via GitHub Actions

- **Cobertura de Testes**
  - Configuração de relatórios de cobertura detalhados
  - Análise estática de código como parte do pipeline
  - Integração com Codecov para monitoramento contínuo

<<<<<<< HEAD
## Versão 0.7.0 (2025-08-04)
**Refatoração da Estrutura do Projeto**

### 🚀 Novas Funcionalidades

- **Estrutura de Pacotes Python**
  - Reorganização do código em um pacote `motorsport_calendar`
  - Configuração de instalação via `setup.py` e `setup.cfg`
  - Suporte a instalação em modo de desenvolvimento
  - Estrutura de diretórios mais organizada e padronizada

- **Testes de Regressão Automatizados**
  - Suíte abrangente de testes de regressão para validação de configuração
  - Testes de integração para o fluxo completo de coleta de eventos
  - Validação da geração de arquivos iCal com diferentes cenários
  - Integração contínua via GitHub Actions

- **Cobertura de Testes**
  - Configuração de relatórios de cobertura detalhados
  - Análise estática de código como parte do pipeline
  - Integração com Codecov para monitoramento contínuo

## Versão 0.5.0 (2025-08-04)
=======
## Versão 0.5.0 (2025-08-03)
>>>>>>> 77dbdd3f
**Melhorias no Sistema de Logging e Configuração**

### 🚀 Novas Funcionalidades

- **Sistema de Logging Aprimorado**
  - Implementados códigos de erro estruturados para melhor rastreamento
  - Adicionado suporte a mensagens de erro com sugestões de correção
  - Melhorada a rotação e limpeza automática de logs
  - Níveis de log configuráveis por saída (console/arquivo)

- **Gerenciamento de Payloads**
  - Rotação automática baseada em quantidade e idade
  - Organização por fonte de dados
  - Configuração flexível de retenção
  - Limpeza inteligente de arquivos antigos

- **Validação de Configuração**
  - Módulo `config_validator.py` para validação centralizada
  - Validação de tipos e valores
  - Mensagens de erro detalhadas
  - Valores padrão sensatos

- **Períodos de Silêncio**
  - Validação robusta de configurações
  - Suporte a múltiplos períodos
  - Configuração flexível de dias e horários

- **Documentação**
  - Exemplos detalhados de configuração
  - Guia de códigos de erro
  - Referência completa das opções
  - Melhores práticas

## Versão 0.4.1 (2025-08-04)
**Correções de Bugs**

### 🐛 Correções de Bugs

- **Correção na Filtragem de Períodos de Silêncio**
  - Corrigido problema que causava a remoção de todos os eventos durante a filtragem
  - Melhorada a lógica de verificação de períodos ativos
  - Adicionada validação para eventos sem data
  - Melhorada a documentação dos métodos de filtragem

- **Correção no UIManager**
  - Atualizada chamada incorreta de `show_warning` para `show_warning_message`
  - Adicionada verificação de existência do método
  - Melhorada a mensagem de aviso exibida ao usuário

## Versão 0.4.0 (2025-08-03)
**Períodos de Silêncio**

### 🔇 Períodos de Silêncio

**Nova Funcionalidade Principal**: Implementação de períodos de silêncio configuráveis para filtrar eventos por horário.

#### Funcionalidades Adicionadas
- **Classe SilentPeriod**: Gerenciamento individual de períodos de silêncio
- **Classe SilentPeriodManager**: Gerenciamento de múltiplos períodos e filtragem de eventos
- **Configuração Flexível**: Períodos configuráveis via arquivo JSON
- **Suporte a Meia-Noite**: Períodos que cruzam a meia-noite (ex: 22:00-06:00)
- **Logs Detalhados**: Registro completo de eventos filtrados
- **Estatísticas**: Contadores de eventos filtrados nas estatísticas de processamento

#### Configuração
```json
{
  "general": {
    "silent_periods": [
      {
        "enabled": true,
        "name": "Noite",
        "start_time": "22:00",
        "end_time": "06:00",
        "days_of_week": ["monday", "tuesday", "wednesday", "thursday", "sunday"]
      }
    ]
  }
}
```

#### Comportamento
- Eventos durante períodos de silêncio são filtrados do arquivo iCal
- Eventos filtrados são registrados nos logs para auditoria
- Resumo de eventos filtrados exibido no terminal
- Não afeta a coleta ou processamento inicial dos eventos

#### Melhorias Técnicas
- Testes unitários completos (15 casos de teste)
- Validação robusta de configuração
- Tratamento de erros e casos extremos
- Integração transparente com o pipeline de processamento existente

#### Issue Relacionada
- **Issue #22**: ✨ Adicionar suporte a período de silêncio para eventos

## Versão 0.3.0 (2025-08-03)
**Correção de Links de Transmissão e Arquivos iCal**

### 🐛 Correções
- **Links de Transmissão**
  - Corrigida a perda de links de transmissão durante o processamento de eventos
  - Implementado tratamento adequado para diferentes formatos de links de streaming
  - Adicionada validação de URLs de streaming
  - Melhorada a formatação de links no arquivo iCal final

- **Arquivos iCal**
  - Implementada rotação automática de arquivos iCal antigos
  - Arquivos antigos são movidos para a subpasta `output/history/`
  - Mantido apenas o arquivo mais recente na pasta raiz de saída
  - Adicionada documentação sobre o sistema de arquivamento

### 🔧 Melhorias Técnicas
- Aprimorado o método `_normalize_streaming_links` para suportar múltiplos formatos de entrada
- Adicionada verificação de duplicação de links de streaming
- Melhor tratamento de erros durante o processamento de links
- Otimização no armazenamento de metadados dos eventos

## Versão 0.2.0 (2025-08-02)
**Workflow Unificado de Gestão de Issues**

### ✨ Novas Funcionalidades
- **Sistema de Importação de Issues**
  - Script `import_issues.py` para criação automática de issues no GitHub
  - Suporte a formatação Markdown completa nos corpos das issues
  - Importação em lote de múltiplas issues
  - Rastreamento de issues importadas

- **Estrutura de Diretórios Padronizada**
  - `open/`: Issues a serem processadas
  - `imported/`: Issues já importadas (com timestamp)
  - `closed/`: Issues resolvidas e fechadas
  - `templates/`: Modelos para novas issues

- **Templates de Issues**
  - Modelo para relatórios de bugs
  - Modelo para solicitações de funcionalidades
  - Documentação detalhada para cada tipo de issue

### 📚 Documentação
- Atualizado `README.md` com instruções detalhadas
- Adicionada seção de boas práticas
- Documentado fluxo completo de trabalho
- Incluídos exemplos de uso

### 🔧 Melhorias Técnicas
- Validação de dados nas issues
- Tratamento de erros aprimorado
- Suporte a metadados avançados
- Rastreamento de issues relacionadas

## Versão 0.1.3 (2025-08-02)
**Melhorias no Sistema de Logs e Configuração**

### 🐛 Correções
- **Sistema de Logs**: Corrigido acesso seguro às configurações
  - Resolvido erro `'ConfigManager' object is not subscriptable` na limpeza de logs
  - Implementado método `_get_log_config` para acesso consistente às configurações
  - Melhorado tratamento de erros na rotação e limpeza de logs
  - Adicionada verificação de existência de diretórios antes de operações de arquivo

### 📚 Documentação
- Adicionado arquivo `LOGGING_AND_CONFIGURATION.md` com documentação detalhada sobre:
  - Configuração de níveis de log
  - Estrutura de diretórios de logs
  - Políticas de retenção e rotação
  - Solução de problemas comuns
  - Boas práticas para uso do sistema de logs

## Versão 0.1.2 (2025-08-02)
**Melhorias na Estrutura do Projeto**

### 🚀 Melhorias
- **Reorganização da Estrutura de Diretórios**:
  - Movidos arquivos de configuração para diretório `config/`
  - Atualizados imports para usar caminhos absolutos
  - Melhorada a organização do código fonte
  - Documentação atualizada para refletir a nova estrutura

## Versão 0.1.1 (2025-08-02)
**Correção Crítica de Filtragem de Fim de Semana**

### 🐛 Correções
- **Issue #5**: Corrigida detecção do final de semana atual na TomadaTempoSource
  - **Problema Resolvido**: Sistema estava incluindo eventos de finais de semana futuros
  - **Correção de Parsing**: Datas brasileiras (DD/MM/YYYY) agora interpretadas corretamente
  - **Correção de Timezone**: Implementado suporte consistente ao timezone America/Sao_Paulo
  - **Filtro Aprimorado**: Implementado filtro por range de datas para limitar coleta ao fim de semana vigente
  - **Testes Adicionados**: Criados testes automatizados para validação da filtragem

### 📋 Detalhes Técnicos
- Método `parse_date_time` na BaseSource atualizado para priorizar formato brasileiro
- Método `collect_events` na TomadaTempoSource corrigido para calcular range correto do fim de semana
- Método `_get_next_weekend` ajustado para retornar sexta-feira do fim de semana atual
- Script de debug criado para análise detalhada da filtragem

### ✅ Critérios de Aceitação Atendidos
- 100% dos eventos exibidos pertencem ao final de semana atual
- Nenhum evento futuro incluído indevidamente
- Transição de semanas funciona corretamente
- Desempenho mantido
- Timezone America/Sao_Paulo respeitado

## Versão 0.1.0 (2025-08-02)
**Versão Inicial**

### 🚀 Novas Funcionalidades
- **Sistema de Coleta de Eventos**
  - Coleta automática de eventos de múltiplas fontes
  - Suporte a diferentes categorias de automobilismo
  - Geração de arquivos iCal para importação no Google Calendar

- **Interface de Linha de Comando**
  - Interface intuitiva com feedback visual
  - Opções de configuração flexíveis
  - Logs detalhados para depuração

- **Sistema de Logging**
  - Rotação automática de arquivos de log
  - Níveis de log configuráveis
  - Retenção personalizável de logs

- **Gerenciamento de Issues**
  - Importação automatizada de issues via JSON
  - Rastreamento de bugs e melhorias
  - Documentação detalhada do processo

### 🛠 Melhorias
- Aprimoramento na detecção de categorias
- Melhor processamento de datas e fusos horários
- Tratamento de erros mais robusto

### 🐛 Correções
- Corrigida detecção de eventos sem data explícita
- Ajustada filtragem de eventos de fim de semana
- Corrigidos problemas de codificação de caracteres

### 📦 Dependências
- Python 3.8+
- Bibliotecas listadas em `requirements.txt`

### 📝 Notas de Atualização
Esta é a versão inicial do projeto, contendo toda a funcionalidade básica para coleta e exportação de eventos de automobilismo.<|MERGE_RESOLUTION|>--- conflicted
+++ resolved
@@ -24,33 +24,7 @@
   - Análise estática de código como parte do pipeline
   - Integração com Codecov para monitoramento contínuo
 
-<<<<<<< HEAD
-## Versão 0.7.0 (2025-08-04)
-**Refatoração da Estrutura do Projeto**
-
-### 🚀 Novas Funcionalidades
-
-- **Estrutura de Pacotes Python**
-  - Reorganização do código em um pacote `motorsport_calendar`
-  - Configuração de instalação via `setup.py` e `setup.cfg`
-  - Suporte a instalação em modo de desenvolvimento
-  - Estrutura de diretórios mais organizada e padronizada
-
-- **Testes de Regressão Automatizados**
-  - Suíte abrangente de testes de regressão para validação de configuração
-  - Testes de integração para o fluxo completo de coleta de eventos
-  - Validação da geração de arquivos iCal com diferentes cenários
-  - Integração contínua via GitHub Actions
-
-- **Cobertura de Testes**
-  - Configuração de relatórios de cobertura detalhados
-  - Análise estática de código como parte do pipeline
-  - Integração com Codecov para monitoramento contínuo
-
-## Versão 0.5.0 (2025-08-04)
-=======
 ## Versão 0.5.0 (2025-08-03)
->>>>>>> 77dbdd3f
 **Melhorias no Sistema de Logging e Configuração**
 
 ### 🚀 Novas Funcionalidades
