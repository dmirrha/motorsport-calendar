# Notas de Versão

Este arquivo contém um registro acumulativo de todas as versões lançadas do projeto, com notas detalhadas sobre as mudanças em cada versão.

## Não Lançado
CI/Tests — Cobertura por flags (ajuste unit/integration/e2e)

- Job `unit`: passa a excluir explicitamente testes `integration` e o conjunto `tests/integration/test_phase2_e2e_*.py` para evitar diluição do denominador das flags (`-m "not integration"` e `-k "not test_phase2_e2e_"`).
- Job `integration`: mantém `pytest -m integration` com cobertura focada em módulos do fluxo principal (src/ e sources/ relevantes), refletindo melhor a suíte no Codecov (flag `integration`).
- Job `e2e`: executa todos os `tests/integration/test_phase2_e2e_*.py` (não apenas `-k happy`) com cobertura focada no pipeline end‑to‑end (flag `e2e`).
- Documentação: `docs/tests/overview.md` e `CHANGELOG.md` atualizados com a separação de escopos e política de marcadores.
<<<<<<< HEAD


CI/Codecov — Geração garantida de XML (e2e/integration)

- Removido `-c /dev/null` dos comandos `pytest` nos jobs `e2e_happy` e `integration` para respeitar o `pytest.ini` (plugins/opções globais e cobertura padrão).
- Adicionado `--cov-fail-under=0` nesses jobs para neutralizar o gate global apenas para e2e/integration, mantendo o gate no job `unit`.
- Passos de verificação e fallback adicionados antes do upload ao Codecov:
  - Verificação dos arquivos `coverage_e2e.xml`/`coverage_integration.xml` (`ls -l`, `wc -c`, `head`).
  - Caso ausente, gerar via `python -m coverage xml -i -o <arquivo>` para garantir artefato consistente.
  - Uploads explicitamente apontando para os XMLs esperados com `disable_search: true` para evitar arquivos indevidos.
=======
>>>>>>> fb346c13

## Versão 0.5.21 (2025-08-18)

CI/Codecov — Cobertura e uploads restritos a XML

- Workflow `.github/workflows/tests.yml`:
  - Desabilitada a busca automática do Codecov (`disable_search: true`) em todos os uploads (unit/e2e/integration) para impedir inclusão de arquivos não relacionados.
  - Uploads explicitamente apontando para `coverage.xml`, `coverage_e2e.xml` e `coverage_integration.xml` com flags (`unit`, `e2e`, `integration`).
  - Escopo de cobertura de E2E e Integration ampliado para `--cov=src` e `--cov=sources` para garantir geração dos XMLs esperados.
- Sem impacto funcional no runtime; mudanças limitadas ao pipeline de CI.
- Versionamento: bump para `0.5.21` em `src/__init__.py`.

## Versão 0.5.19 (2025-08-18)

Fix — ICS: Streaming links ordenados e limitados (determinismo)

- `src/ical_generator.py`: `_create_event_description` agora normaliza (`strip`), remove duplicados, ordena alfabeticamente e limita aos 3 primeiros os `streaming_links` antes de renderizar na `DESCRIPTION`.
- Teste de integração validado: `tests/integration/test_phase2_ical_options_and_edges.py::test_edges_streaming_sorted_and_limited_with_alarms` com `pytest -m integration` (31 passed, 4 skipped, 1 xfailed); cobertura 53.15% (>45%).
- Rastreabilidade: PRs #110/#112; Issue #105.

Documentação — Issue #105: reabertura e inclusão do Plano — Fase 3 (alinhado a `.windsurf/rules/tester.md`), sem mudanças de código. Docs sincronizadas: `docs/issues/open/issue-105.{md,json}`; `CHANGELOG.md` e `RELEASES.md` atualizados.

Documentação — Issue #83: documentação e rastreabilidade sincronizadas (sem mudanças de código/funcionalidade).

CI/Tests — Cobertura por flags e separação E2E vs Integration

- Workflow `.github/workflows/tests.yml`: confirmada a cobertura focada por job (`integration` e `e2e`) e execução dos E2E via padrão `tests/integration/test_phase2_e2e_*.py` com flag `e2e` no Codecov.
- Testes: removido marcador indevido `@pytest.mark.integration` de `tests/integration/test_phase2_e2e_happy.py` para evitar inclusão no job `integration`.
- Documentação: `docs/tests/overview.md` atualizado para deixar explícito que testes E2E não devem usar o marcador `integration`, pois são executados em job separado (`e2e`) no CI.

Testes — Cobertura Pontual (CategoryDetector e DataCollector):

- CategoryDetector: novo teste unitário cobrindo branches faltantes em `src/category_detector.py` (normalização vazia, mapeamentos custom e aprendizado a partir de arquivo salvo). Arquivo: `tests/unit/category/test_category_detector_additional_coverage.py`. Resultado: 100% no run focado.
- DataCollector: novo teste unitário para caminho de timeout na coleta concorrente, cobrindo estatísticas e erro do futuro não concluído. Arquivo: `tests/unit/data_collector/test_data_collector_timeout_not_done.py`. Resultado: 100% no run focado.

- Integração — Codecov Hardening (Issue #103): OIDC habilitado nos uploads do Codecov (`use_oidc: true`), varredura automática desabilitada (`disable_search: true`), `codecov.yml` mínimo (statuses informativos `project`/`patch`, `comment: false`) e upload adicional do E2E (flag `e2e`). Documentação atualizada (`tests/README.md`, `docs/TEST_AUTOMATION_PLAN.md`).

- Integração — Codecov Components e Tests Analytics (Issue #104): componentes no `codecov.yml` (inclui `sources/` para evitar cobertura "unassigned"); habilitado Tests Analytics via `codecov/test-results-action@v1` com uploads por job (`tests`/`unit`, `integration`, `e2e_happy`/`e2e`) e `if: always()`; ajustado `pytest` com `-o junit_family=legacy`; links do Codecov corrigidos para slug `/github`; `.gitignore` ampliado para `tmp/`, `coverage_*.xml`, `htmlcov-*/`, `test_results_*/`; documentação atualizada (`README.md`, `tests/README.md`, `docs/TEST_AUTOMATION_PLAN.md`, `docs/issues/open/issue-104.{md,json}`).

 - Atualizados: `docs/issues/open/issue-83.{md,json}`, `docs/TEST_AUTOMATION_PLAN.md`, `tests/README.md`, `docs/tests/scenarios/phase2_scenarios.md`, `docs/tests/scenarios/SCENARIOS_INDEX.md`, `CHANGELOG.md`.
 - Branch: `tests/issue-83-docs-traceability`.

 - Integração — PayloadManager

   - Teste: `tests/integration/test_phase2_payload_manager.py`
   - Escopo: serialização de payloads (JSON/HTML/binário), compressão `gzip`, limpeza por idade e por quantidade (retenção), e estatísticas agregadas por fonte.
   - Estabilidade: execução local estável, sem flakes observados.
   - Métricas: suíte completa com **366 passed**, **5 skipped**; cobertura global consolidada em **~91.75%** (visível no Codecov por job/flag).

- Integração — Fase 3 IT1 (Issue #105)
  - Teste adicionado: `tests/integration/test_phase3_data_collector_concurrent.py` — valida concorrência de coleta, agregação parcial e estatísticas do `DataCollector` sem rede real (mocks via `tests/conftest.py`).
  - Execução local (integration): `21 passed, 3 skipped, 1 xfailed` em ~6.4s; cobertura consolidada (~48% global no run de integração).
  - Cobertura específica (integration): `src/data_collector.py` ~62% linhas. Próximo: backoff e partial aggregation dedicados.
  - Versionamento: bump para `0.5.17` aplicado em `src/__init__.py`.
  - Documentação: `CHANGELOG.md` e `docs/issues/open/issue-105.md` atualizados.

- Correções — TomadaTempo (Fallback de datas em texto)
  - Corrigido fallback do `TomadaTempoSource` para normalizar datas extraídas do contexto/linhas de programação para o formato ISO `YYYY-MM-DD`.
  - Afeta `sources/tomada_tempo.py`: datas inferidas pelo contexto agora são convertidas para ISO antes de compor os eventos.
  - Testes: `tests/integration/test_phase3_tomada_tempo_integration.py::test_integration_programming_text_only_fallback` aprovado com `-c /dev/null`; arquivo completo e suíte `-m integration` sem regressões.
  - Rastreabilidade: Issue #105 (Fase 3 — IT1).

- Integração — Fase 3 IT2 (Issue #105)
  - Teste adicionado: `tests/integration/test_phase3_category_detector_integration_simple.py` — valida matches básicos (F1, F2, MotoGP, WEC) e filtragem por confiança do `CategoryDetector` usando eventos simulados (sem I/O externo).
  - Correção: `src/category_detector.py` — `detect_category()` passa a retornar metadata consistente com chave `category_type` mesmo quando `raw_text` está vazio, evitando `KeyError` em `batch_detect_categories`.
  - Execução local (integration): testes passam de forma determinística; cobertura do módulo `src/category_detector.py` elevou de ~52% para ~57% no run de integração.
  - Documentação sincronizada: `CHANGELOG.md` e `RELEASES.md` atualizados; rastreabilidade em Issue #105.

- Integração — Fase 3 IT3 (Issue #105)
  - Teste adicionado: `tests/integration/test_phase3_event_processor_merge_dedup.py` — valida merge/deduplicação entre duas fontes com prioridades distintas, unificação de `streaming_links`, preservação de `official_url` mais relevante e seleção pela maior `source_priority`; inclui asserts de `processing_stats` do `EventProcessor`. Determinístico, sem I/O externo.
  - Teste adicionado: `tests/integration/test_phase3_ical_generator_basic.py` — gera um VEVENT mínimo com timezone `America/Sao_Paulo` em diretório temporário (`tmp_path`), valida o `.ics` via `ICalGenerator.validate_calendar()` e usa lembretes determinísticos.
  - Execução local: ambos passam com `pytest -q -c /dev/null`; tempo <3s; sem flakes.
  - Versionamento: bump para `0.5.18` aplicado em `src/__init__.py`.

- Integração — Fase 3 IT1 (Issue #105)
  - Teste adicionado: `tests/integration/test_phase3_data_collector_concurrent.py` — valida concorrência de coleta, agregação parcial e estatísticas do `DataCollector` sem rede real (mocks via `tests/conftest.py`).
  - Execução local (integration): `21 passed, 3 skipped, 1 xfailed` em ~6.4s; cobertura consolidada (~48% global no run de integração).
  - Cobertura específica (integration): `src/data_collector.py` ~62% linhas. Próximo: backoff e partial aggregation dedicados.
  - Versionamento: bump para `0.5.17` aplicado em `src/__init__.py`.
  - Documentação: `CHANGELOG.md` e `docs/issues/open/issue-105.md` atualizados.

- Correções — TomadaTempo (Fallback de datas em texto)
  - Corrigido fallback do `TomadaTempoSource` para normalizar datas extraídas do contexto/linhas de programação para o formato ISO `YYYY-MM-DD`.
  - Afeta `sources/tomada_tempo.py`: datas inferidas pelo contexto agora são convertidas para ISO antes de compor os eventos.
  - Testes: `tests/integration/test_phase3_tomada_tempo_integration.py::test_integration_programming_text_only_fallback` aprovado com `-c /dev/null`; arquivo completo e suíte `-m integration` sem regressões.
  - Rastreabilidade: Issue #105 (Fase 3 — IT1).

- Integração — Fase 3 IT2 (Issue #105)
  - Teste adicionado: `tests/integration/test_phase3_category_detector_integration_simple.py` — valida matches básicos (F1, F2, MotoGP, WEC) e filtragem por confiança do `CategoryDetector` usando eventos simulados (sem I/O externo).
  - Correção: `src/category_detector.py` — `detect_category()` passa a retornar metadata consistente com chave `category_type` mesmo quando `raw_text` está vazio, evitando `KeyError` em `batch_detect_categories`.
  - Execução local (integration): testes passam de forma determinística; cobertura do módulo `src/category_detector.py` elevou de ~52% para ~57% no run de integração.
  - Documentação sincronizada: `CHANGELOG.md` e `RELEASES.md` atualizados; rastreabilidade em Issue #105.

- Integração — Fase 3 IT3 (Issue #105)
  - Teste adicionado: `tests/integration/test_phase3_event_processor_merge_dedup.py` — valida merge/deduplicação entre duas fontes com prioridades distintas, unificação de `streaming_links`, preservação de `official_url` mais relevante e seleção pela maior `source_priority`; inclui asserts de `processing_stats` do `EventProcessor`. Determinístico, sem I/O externo.
  - Teste adicionado: `tests/integration/test_phase3_ical_generator_basic.py` — gera um VEVENT mínimo com timezone `America/Sao_Paulo` em diretório temporário (`tmp_path`), valida o `.ics` via `ICalGenerator.validate_calendar()` e usa lembretes determinísticos.
  - Execução local: ambos passam com `pytest -q -c /dev/null`; tempo <3s; sem flakes.
  - Versionamento: bump para `0.5.18` aplicado em `src/__init__.py`.

- CI — Cobertura visível por job (Issue #105)

  - `.github/workflows/tests.yml` atualizado para melhorar a visibilidade da cobertura por job:
    - `pytest`: `--cov-report=term:skip-covered` para imprimir sumário de cobertura no console.
    - Passo pós-`pytest` por job (unit/e2e/integration): extração do atributo `line-rate` dos XMLs (`coverage*.xml`) via `grep/sed/awk`, impressão no log, publicação no `$GITHUB_STEP_SUMMARY` e exposição como output do step (`steps.coverage_*/outputs.percent`).
  - Baseline: cobertura global 91,27% (Codecov, commit `2096dd8`, branch `chore/issue-105`).
  - Documentação sincronizada: `docs/issues/open/issue-105.{md,json}`, `CHANGELOG.md`, `RELEASES.md`.

- Integração — Lote 1 (Issue #105):
    - Testes de integração adicionados para módulos prioritários: `src/utils/config_validator.py`, `src/config_manager.py`, `src/silent_period.py`, `src/category_detector.py`.
    - Total: 13 testes, 0 skips; execução local estável.
    - Cobertura aproximada (integration): `config_validator` ~58%, `config_manager` ~70%, `silent_period` ~65%, `category_detector` ~52%.
    - Baseline: cobertura global 91,27% (Codecov, commit `2096dd8`, branch `chore/issue-105`).
    - Documentação sincronizada: `docs/issues/open/issue-105.{md,json}`, `CHANGELOG.md`, `RELEASES.md`.
    - Baseline (local): Integration ~40%; E2E (happy) ~40%.
    - Documentação sincronizada: `docs/issues/open/issue-105.{md,json}`, `CHANGELOG.md`.

- Integração — Lote 2 (Issue #105):
    - Novos testes de integração:
      - `tests/integration/test_phase2_orchestration_silent_manager.py`: orquestração entre `SilentPeriodManager` e `ConfigManager`, cobrindo período silencioso cruzando a meia-noite (sex/sáb 22:00→06:00), verificação de metadados e estatísticas.
      - `tests/integration/test_phase2_config_manager.py`: complementos para `ConfigManager` (merge profundo com defaults e persistência save/load usando arquivos temporários).
    - Execução local: ambos passam de forma determinística usando `pytest -q -c /dev/null` (evita gates globais); aviso de marker `integration` esperado nesse modo e inexistente quando usando `pytest.ini`.
  - Próximos: ampliar cenários para `sources/tomada_tempo.py`, `src/data_collector.py`, `src/event_processor.py` e `src/ical_generator.py` conforme plano da issue #105.

 - Integração — Fase 4: TomadaTempo (Issue #105)
   - Planejamento e stubs criados na PR #110: `docs/tests/scenarios/phase4_scenarios.md`, `tests/integration/test_phase4_tomada_tempo_end_to_end_snapshot.py`, `tests/integration/test_phase4_tomada_tempo_errors.py`, e estrutura `tests/snapshots/phase4/`.
   - Próximos passos: adicionar fixtures HTML (AM/PM, sem minutos, overnight, malformado), implementar E2E → ICS com snapshot canônico e testes de erros; executar 3× localmente (<30s) e registrar estabilidade.
   - Fixtures HTML adicionadas para TomadaTempo: `tests/fixtures/html/tomada_tempo_weekend_minimal.html`, `..._alt_header.html`, `..._no_minutes.html`, `..._overnight.html`, `..._edge_cases.html`, e `..._malformed.html` (novo). Documentação atualizada em `docs/tests/scenarios/phase4_scenarios.md` com a seção “Fixtures HTML”.

## Versão 0.5.16 (2025-08-17)
Integração — Fase 3: CategoryDetector Variants (Issue #105)

- Teste: `tests/integration/test_phase3_category_detector_variants.py`
- Cenários cobertos:
  - Tolerância a ruído/acentos para categorias conhecidas (ex.: `F1`, `WEC`).
  - Fallback combinatório em `detect_categories_batch` (prioriza `raw_category`; combina com `name` apenas quando necessário).
  - Aprendizado habilitado adiciona variações e persiste (save) corretamente.
  - Roundtrip de persistência: `save_learned_categories` → `load_learned_categories` preserva dados.
- Estabilidade local: 11/11 testes passando, 3 execuções consecutivas, zero flakes; tempo total ~0.6–0.72s.
- Documentação sincronizada: `CHANGELOG.md` (Unreleased), `docs/tests/scenarios/SCENARIOS_INDEX.md`, `docs/tests/scenarios/phase3_scenarios.md`.

 - Fix — ICS: ordenação determinística de eventos (Issue #84)

   - `src/ical_generator.py`: `generate_calendar` passou a ordenar VEVENTs por `datetime` convertido para UTC (fallback para naive) e por `display_name`/`name` para desempates, garantindo estabilidade do `.ics`.
   - Snapshot atualizado: `tests/snapshots/phase2/phase2_dedupe_order_consistency.ics` reordenado para refletir a nova ordem determinística.
   - Teste: `tests/integration/test_phase2_dedupe_order_consistency.py` executado 3× localmente sem cobertura/gates (`-c /dev/null`), sem flakes.
   - Documentação sincronizada: `CHANGELOG.md`, `docs/tests/overview.md`, `docs/tests/scenarios/phase2_scenarios.md`.

## Versão 0.5.16 (2025-08-15)
Integração — Fase 3, Iteração 1 (IT1) — Planejamento e sincronização (Issue #105)

- Escopo planejado (IT1):
  - Parsers da fonte `TomadaTempo` (`sources/tomada_tempo.py`): variantes de HTML/JSON e normalização.
  - Coletor (`src/data_collector.py`): backoff simples, agregação parcial e warnings sem crash.
- Testes planejados:
  - `tests/integration/test_phase3_tomada_tempo_parsing_variants.py`
  - `tests/integration/test_phase3_data_collector_backoff_and_partial.py`
- Qualidade/meta: Integration rumo a 75–80% mantendo CI <30s; 3× execuções sem flakes.
- Versionamento: bump de versão aplicado para `0.5.16` em `src/__init__.py`.
- Documentação: `CHANGELOG.md` ([Unreleased]) e `docs/issues/open/issue-105.md` atualizados com o plano e pedido de confirmação para iniciar a IT1.

## Versão 0.5.15 (2025-08-14)
Integração — Deduplicação, Ordenação e Consistência (Issue #84)

- Teste: `tests/integration/test_phase2_dedupe_order_consistency.py`
- Fixture: `tests/fixtures/integration/scenario_dedupe_order.json`
- Snapshot: `tests/snapshots/phase2/phase2_dedupe_order_consistency.ics`
- Normalização: `tests/utils/ical_snapshots.py` (UID fixo; remove `DTSTAMP/CREATED/LAST-MODIFIED/SEQUENCE/PRODID`; quebras `\n`).
- Regras validadas: dedupe por similaridade (nome/categoria/local) com tolerância de horário, ordenação por `DTSTART`, consistência de TZ via configuração.
- Estabilidade local: 3× sem flakes (<30s) com snapshot canônico estável.
- Documentação sincronizada: `CHANGELOG.md`, `RELEASES.md`, `tests/README.md`, `docs/tests/scenarios/phase2_scenarios.md`, `docs/issues/open/issue-84.{md,json}`.

## Versão 0.5.14 (2025-08-14)
Integração — Edge cases ICS (Issue #80)

- Fixtures de integração:
  - `tests/fixtures/integration/scenario_optionals_missing.json`
  - `tests/fixtures/integration/scenario_overnight.json`
  - `tests/fixtures/integration/scenario_timezones.json`
- Testes de integração:
  - `tests/integration/test_phase2_optionals.py`
  - `tests/integration/test_phase2_overnight.py`
  - `tests/integration/test_phase2_timezones.py`
- Snapshots ICS canônicos:
  - `tests/snapshots/phase2/phase2_optionals.ics`
  - `tests/snapshots/phase2/phase2_overnight.ics`
  - `tests/snapshots/phase2/phase2_timezones.ics`
- Normalização de snapshots via `tests/utils/ical_snapshots.py` (UID fixo, remoção de campos voláteis, `\n`).
- Estabilidade: cada teste executado 3× localmente, sem flakes (<30s por execução).
- Documentação sincronizada: `CHANGELOG.md`, `RELEASES.md`, `tests/README.md`, `docs/TEST_AUTOMATION_PLAN.md`.
- Rastreabilidade: `docs/issues/open/issue-80.{md,json}` atualizados.
- Versionamento: bump para `0.5.14` em `src/__init__.py`.

## Versão 0.5.13 (2025-08-13)
Correções de `EventProcessor` e integração E2E com snapshots ICS (Issues #82, #86)

- Correções na normalização do `EventProcessor` (campos/retornos, preservação de `display_name`).
- Ajustes no `ICalGenerator` para preservação de siglas em `display_category` (F1/F2/F3/WEC/WRC/WSBK/NASCAR) e mapeamento consistente para `SUMMARY`, `CATEGORIES` e `X-MOTORSPORT-CATEGORY`.
- Snapshots ICS estáveis (básico e E2E) após normalização via `tests/utils/ical_snapshots.py`.
- Novo job de CI `e2e_happy` em `.github/workflows/tests.yml` executando somente o E2E caminho feliz com cobertura e artefatos dedicados (`coverage_e2e.xml`, `htmlcov-e2e/`, `test_results_e2e/junit.xml`).
- Métricas locais: **339 passed**, **0 failed**; cobertura total **~91%**; E2E (3×): ~1.99s médio.
- Documentação sincronizada: `CHANGELOG.md`, `RELEASES.md`, `tests/README.md`, `docs/TEST_AUTOMATION_PLAN.md`, `docs/tests/scenarios/phase2_scenarios.md`.

## Próximo (Não Lançado)
Manutenção — Testes/Automação (issue #48, PR #55)

- Mocks essenciais para estabilidade da suíte:
  - Timezone fixo (`America/Sao_Paulo`) e aleatoriedade determinística (`random.seed(0)`).
  - Shims de rede: `sources.tomada_tempo.requests.get` e `sources.base_source.requests.Session`.
  - Isolamento de filesystem com `tmp_path`/`tmp_path_factory`.
  - Variáveis de ambiente com `monkeypatch.setenv`/`delenv`.
- Gate de cobertura temporário ajustado para 25% em `pytest.ini` durante estabilização.
- Documentação atualizada:
  - `tests/README.md` — seção de mocks essenciais e exemplos.
  - `README.md` — seção “🧪 Testes” com gate 25% e referências aos exemplos.
  - `CHANGELOG.md` — registro em “Não Lançado”.
  - Suíte estável: `79 passed`; cobertura total: 37.00%

- CI — Workflow de testes (Issue #72, PR #77 — draft)
  - Adicionado `.github/workflows/tests.yml` para execução de `pytest` com cobertura no CI (Ubuntu, Python 3.11)
  - Cache de pip por hash de `requirements*.txt`
  - Relatórios: `junit.xml`, `coverage.xml`, `htmlcov/` enviados como artefatos
  - Concurrency com `cancel-in-progress`
  - Documentação atualizada: `README.md`, `tests/README.md`, `CHANGELOG.md`

### Governança — Fase 2 (Testes Integrados e Validação de ICS)

- Épico: #78; Sub-issues: #79–#86
- Documentação sincronizada: `docs/TEST_AUTOMATION_PLAN.md`, `README.md`, `CHANGELOG.md`, `RELEASES.md`
- Rastreabilidade: `docs/issues/open/issue-{78..86}.{md,json}`
 - PR: #87 (https://github.com/dmirrha/motorsport-calendar/pull/87)

### Integração — Infra mínima e markers (Issue #85)

- Criado diretório `tests/integration/` (sem `__init__.py`, por convenção)
- Registrado marker `integration` em `pytest.ini` (markers registrados para evitar warnings)
 - Documentação atualizada: `tests/README.md`, `docs/tests/overview.md`, `docs/TEST_AUTOMATION_PLAN.md`
 - Smoke test `pytest -m integration -q -o addopts=""` executado localmente 3× (<30s): 0.84s, 0.68s, 0.71s
 - Arquivados artefatos da issue em `docs/issues/closed/issue-85-2025-08-13.{md,json}`

### Integração — Fixtures e Snapshots ICS (Issue #86)

- Estrutura para testes de integração com snapshots ICS estáveis:
  - Fixtures: `tests/fixtures/integration/scenario_basic.json`
  - Teste: `tests/integration/test_phase2_basic.py` (gera ICS e compara com snapshot normalizado)
  - Utilitário: `tests/utils/ical_snapshots.py` (`normalize_ics_text`, `compare_or_write_snapshot`)
  - Snapshot canônico: `tests/snapshots/phase2/phase2_basic.ics`
- Normalização de snapshots:
  - `UID` normalizado para token fixo; remoção de `DTSTAMP`, `CREATED`, `LAST-MODIFIED`, `SEQUENCE`, `PRODID`; quebras de linha unificadas para `\n`.
- Estabilidade: teste de integração executado 3× localmente sem flakes (<2s cada) com `-o addopts=""` (gate de cobertura desativado no comando). Gate global permanece configurado no projeto.
- Documentação sincronizada: `tests/README.md` (seção de snapshots) e `docs/tests/scenarios/phase2_scenarios.md` (cenário básico concluído).

### Integração — E2E Caminho Feliz (Issue #82)

- Teste: `tests/integration/test_phase2_e2e_happy.py` (gera ICS e compara com snapshot normalizado)
- Snapshot: `tests/snapshots/phase2/phase2_e2e_happy.ics`
- Execução local (sem cobertura/gate; ignorando `pytest.ini`):
  - Comando: `pytest -q -c /dev/null tests/integration/test_phase2_e2e_happy.py -k happy`
  - Run 1: 1 passed in 1.95s
  - Run 2: 1 passed in 2.02s
  - Run 3: 1 passed in 2.00s
- Média: ~1.99s; Estabilidade: 3/3 passes (<30s). Sem flakes.
- Observação: aviso de marker `integration` ocorre apenas com `-c /dev/null`; com `pytest.ini` normal os markers estão registrados.

### (movido para 0.5.10) Mocks/Fakes e Fixtures (Issue #79 — Fase 2)

### Integração — Job de Integração no CI (Issue #81)

- Adicionado job `integration` ao workflow `.github/workflows/tests.yml` executando `pytest -m integration` com cobertura via `pytest-cov`.
- Artefatos publicados: `test_results_integration/junit.xml`, `coverage_integration.xml`, `htmlcov-integration/`.
- Estratégia consistente com jobs existentes (Ubuntu, Python 3.11, cache pip, `-c /dev/null` para ignorar gates globais).

 - Fase 1.1 — Checklist reorganizada por issues (#59–#64) com sincronismo automático entre plano (`docs/TEST_AUTOMATION_PLAN.md`) e issues (docs/issues/open/issue-<n>.{md,json}); rastreabilidade 58–64 adicionada.

Issue #61 (PR #68 — draft)

- Cobertura de `src/event_processor.py`: **83%** (meta ≥60% atingida)
- Novos testes adicionados:
  - `tests/unit/processing/test_event_processor_normalization.py`
  - `tests/unit/processing/test_event_processor_dedup.py`
  - `tests/unit/processing/test_event_processor_stats_repr.py`
  - `tests/unit/processing/test_event_processor_pipeline.py`
- Escopo coberto: normalização (links/data/hora/categoria/local/país/sessão), deduplicação (threshold/tolerância/merge), pipeline (`process_events`), categorias (`_detect_categories`), weekend target (`_detect_target_weekend`), estatísticas e logs
- Execução local direcionada com `--cov=src/event_processor.py` para aferição do alvo sem afetar gate global durante estabilização

Issue #64 (concluída)

- Elevação de qualidade dos testes (qualidade-first) — ConfigManager
- Novos testes adicionados (determinísticos, isolados):
  - `tests/unit/config/test_config_manager_merge_and_nested_set.py`
  - `tests/unit/config/test_config_manager_validation_and_streaming.py`
  - `tests/unit/config/test_config_manager_save_errors.py`
- Escopo coberto: merge profundo com defaults, `get`/`set` com paths aninhados, validação (timezone inválida, diretório inacessível, seções ausentes), `get_streaming_providers` por região, e erros em `save_config` (mkdir/open) com rethrow e logs
- Métricas atuais: **191 passed**; cobertura global: **59.15%**; `src/config_manager.py`: **83%**
- Observação: sem duplicar testes existentes; alinhado ao guia `.windsurf/rules/tester.md` (determinismo <30s, isolamento de FS/TZ, oráculos claros)
 - Incremento atual: `PayloadManager` e `ICalGenerator`
   - Novos testes:
     - `tests/unit/utils/test_payload_manager_errors.py`
     - `tests/unit/ical/test_ical_generator_branches.py`
   - Ajustes de testes:
     - Construtor de `ICalGenerator`: uso correto do parâmetro `config_manager` no teste
     - `PayloadManager.save_payload`: exceção encapsulada validada como `IOError`
   - Métricas (pós-incremento):
     - Suíte: **205 passed**; cobertura global: **61.52%**
     - `src/utils/payload_manager.py`: **90%**
     - `src/ical_generator.py`: **93%**
  - Conclusão do P1 — `sources/tomada_tempo.py`: cobertura **90%** e **3×** execução estável (<30s); documentação sincronizada (`CHANGELOG.md`, `docs/TEST_AUTOMATION_PLAN.md`) e PR #73 atualizado com resumo.
  - P2 — `src/category_detector.py`:
     - Testes: persistência `save_learned_categories`/`load_learned_categories` (mock FS via `tmp_path`) e estatísticas `get_statistics`.
     - Ajustes: prioridade determinística de matches exatos sobre fuzzy; no batch, tentar `raw_category` antes de combinar com `name`.
     - Métricas: **258 passed**; cobertura global **67.78%**; módulo `category_detector` ~**96%**; estabilidade **3×** (<30s).
     - Docs sincronizadas: `CHANGELOG.md`, `RELEASES.md`, `docs/TEST_AUTOMATION_PLAN.md`, `docs/issues/open/issue-64.{md,json}`. PR #73 (draft) atualizado.

   - P3 — `src/utils/error_codes.py`:
     - Testes: mapeamentos específicos em `get_error_suggestions`, fallback para códigos desconhecidos e tipos inválidos, extração de severidade em `get_error_severity` (Enum vs string via `.value`).
     - Métricas: suíte **267 passed**; módulo `error_codes` > **90%**; cobertura global **68.04%**; estabilidade **3×** (<30s).
     - Docs sincronizadas: `CHANGELOG.md`, `RELEASES.md`, `docs/TEST_AUTOMATION_PLAN.md`, `docs/issues/open/issue-64.{md,json}`; PR #73 (draft) atualizado.
     - Versão: bump para `0.5.4`.

   - P4 — `src/data_collector.py`:
     - Testes mínimos com mocks (sem rede), cobrindo fluxos críticos, concorrência, remoção de fonte e estatísticas.
     - Métricas: módulo ~**67%**; cobertura global **71.98%** (na época); estabilidade **3×** (<30s).
     - Docs sincronizadas: `CHANGELOG.md`, `RELEASES.md`, `docs/TEST_AUTOMATION_PLAN.md`, `docs/issues/open/issue-64.{md,json}`; PR #73 (draft) atualizado.
     - Versão: bump para `0.5.5`.

    - P5 — `src/ui_manager.py`:
      - Testes adicionados: `tests/unit/ui_manager/test_ui_manager_basic.py` e `tests/unit/ui_manager/test_ui_manager_more.py` cobrindo progressão de etapas, resumos, mensagens, geração de iCal e instruções de importação; respeito a flags de UI (cores/ícones/desabilitado) sem I/O real.
      - Métricas: módulo **100%**; estabilidade **3×** (<30s).
      - Docs sincronizadas: `CHANGELOG.md`, `RELEASES.md`, `docs/TEST_AUTOMATION_PLAN.md`, `docs/issues/open/issue-64.{md,json}`; PR #73 (draft) atualizado.
      - Versão: bump para `0.5.6`.
    - P6 — `src/logger.py`:
      - Testes adicionados: `tests/unit/logger/test_logger_basic.py` e `tests/unit/logger/test_logger_misc.py` cobrindo inicialização/configuração (handlers/formatters/níveis), rotação, emissão de níveis, `save_payload` (json/html/text) incluindo exceções, `set_console_level`, `get_logger`, resumo/finalização de execução e helpers de domínio (category detection, remoção de duplicados, weekend, iCal, eventos por fonte) com fallbacks de config.
      - Estratégia: isolamento total de I/O real (uso de `tmp_path`), monkeypatch para desabilitar limpezas `_cleanup_old_logs` e `_cleanup_rotated_logs`, e handlers custom para capturar registros.
      - Métricas: módulo **83%**; suíte **295 passed**; estabilidade **3×** (<30s).
      - Docs sincronizadas: `CHANGELOG.md`, `RELEASES.md`, `docs/TEST_AUTOMATION_PLAN.md`, `docs/issues/open/issue-64.{md,json}`; PR #73 (draft) atualizado.
      - Versão: bump para `0.5.8`.

Issue #59 (PR #66 — draft)

- Testes unitários adicionais para `sources/tomada_tempo.py` (parsers e funções auxiliares)
- Cobertura do arquivo `sources/tomada_tempo.py`: 63%
- Suíte: 101 passed; cobertura global: 40.64%
- Documentação sincronizada: `docs/TEST_AUTOMATION_PLAN.md` e `docs/issues/open/issue-59.{md,json}`
- Nota: subtarefas avançadas originalmente listadas para #59 foram replanejadas para as issues #60–#64.
- Nota: bug de precedência ISO vs BR em `_extract_date()` será importado em lote ao final da Fase 1.1; arquivos mantidos no importador: `.github/import_issues/open/025-tomadatemposource-extract-date-parsing-precedence.{json,md}`.

Issue #60 (PR #67 — draft)

- Testes unitários para `BaseSource.make_request`
 - Cobertura do arquivo `sources/base_source.py`: **97%** (meta ≥60% atingida)
 - Suíte: **132 passed**; cobertura global: **38.57%**
 - Abrange: erros HTTP 4xx/5xx com retries e logs; backoff exponencial/rate-limit com monkeypatch em `time.sleep` (sem sleeps reais); comportamento seguro quando `logger=None` via `getattr` para métodos customizados; verificação de logs e salvamento de payload; teste opcional de rotação de `User-Agent` na 10ª requisição (determinístico via `random.choice`). Helpers/parsers cobertos: `parse_date_time`, `normalize_event_data`, `filter_weekend_events`, `_setup_session` (headers), `get_streaming_links`.
 - Incrementais entregues: campos ausentes/HTML malformado, `recent_errors` slice em `get_statistics`, `filter_weekend_events(None)`, formatos adicionais de data/segundos e timezone custom, estabilidade/variação de `_generate_event_id`.
 - Atualização (branch coverage): cobertos ramos adicionais — exceção em `filter_weekend_events`, limpeza de campos com espaços em `normalize_event_data`, e uso do context manager (`__enter__/__exit__`), `__str__`/`__repr__`.
- Bug corrigido (mantido para importação em lote): `.github/import_issues/open/026-basesource-logger-none-attributeerror.{md,json}` — remoção de fallback para `logging.getLogger(__name__)` quando `logger=None` e proteção de chamadas a métodos customizados com `getattr`.

Issue #62 (PR #69 — draft)

- Cobertura de `src/ical_generator.py`: **76%**
- Suíte: **156 passed**; cobertura global: **51.92%**
- Novos testes: `tests/unit/ical/test_ical_generator_extended.py`
- Observação: corrigido side-effect de monkeypatch global em `pytz.timezone` nos testes de processamento para não interferir nos testes de iCal

Issue #63

- Gate global de cobertura ajustado em `pytest.ini`: `--cov-fail-under=45`
- Suíte: **170 passed**; cobertura global: **57.86%**
- Novos testes adicionados:
  - `tests/unit/category/test_category_detector_basic.py`
  - `tests/unit/utils/test_payload_manager_extended.py`
  - `tests/unit/config/test_config_manager_basic.py`
- Documentação sincronizada: `tests/README.md`, `docs/TEST_AUTOMATION_PLAN.md`, `README.md`, `CHANGELOG.md`, `RELEASES.md`, `docs/issues/open/issue-63.{md,json}`

Fase 1 — Cenários (issue #50, PR #57 draft)

- Fixtures HTML adicionados para o parser `TomadaTempoSource`:
  - `tests/fixtures/html/tomada_tempo_weekend_minimal.html`
  - `tests/fixtures/html/tomada_tempo_weekend_alt_header.html`
  - `tests/fixtures/html/tomada_tempo_weekend_edge_cases.html` (AM/PM, ponto como separador, categoria `Unknown`)
  - `tests/fixtures/html/tomada_tempo_weekend_no_minutes.html` ("8h", "14 horas", "21", "às 10")
  - `tests/fixtures/html/tomada_tempo_weekend_overnight.html` (23:50 → 00:10 em dias distintos)
- Teste paramétrico atualizado consumindo os fixtures:
  - `tests/unit/sources/tomada_tempo/test_parse_calendar_page_fixtures.py`
  - Inclui assert de presença mínima de categoria `Unknown` para o fixture de edge cases
- Documentação atualizada:
  - `docs/tests/scenarios/SCENARIOS_INDEX.md`
  - `docs/tests/scenarios/phase1_scenarios.md`

Prioritários Fase 1 (issue #49, PR #56)

- Testes unitários focados em parsers de data/hora e timezone em `sources/tomada_tempo.py` e validações em `sources/base_source.py`.
- Testes unitários para processadores/validadores em `src/event_processor.py` (`_is_event_valid`, `_filter_weekend_events`).
- Casos de borda adicionados/ajustados para refletir precedência atual dos padrões de data.
 - Documentação e checklists sincronizados em `docs/TEST_AUTOMATION_PLAN.md` e `docs/issues/closed/issue-49.md`.
 - Testes adicionais implementados: `ICalGenerator.generate_calendar`/`validate_calendar` e `SilentPeriodManager.log_filtering_summary`.
 - PR #56 mergeada; issue #49 fechada automaticamente.

## Versão 0.5.10 (2025-08-13)
Mocks/Fakes e Fixtures (Issue #79 — Fase 2)

- Fixtures e fakes para testes determinísticos:
  - `freeze_datetime`: congela `datetime.now()`/`today()` nos módulos relevantes para tempo determinístico nos testes.
  - `fixed_uuid`: substitui `uuid.uuid4()` por UUID fixo para oráculos estáveis.
  - Fakes de HTTP consolidados: `_DummyResponse` e `_DummySession` com `patch_requests_get`/`patch_requests_session` em `tests/conftest.py` (sem rede real).
- Dados de teste:
  - Diretório `tests/data/` criado com `README.md` para artefatos mínimos (HTML/JSON/etc.).
- Documentação:
  - `tests/README.md` atualizado com instruções e exemplos das novas fixtures.
- Estabilidade e performance:
  - Suíte executada 3× consecutivas localmente sem flakes, cada run <30s; métricas atuais: 335 passed; cobertura ~90%.
- Rastreabilidade:
  - Branch de trabalho: `chore/issue-79-fakes-phase2`.
  - Plano e artefatos em `docs/issues/open/issue-79.{md,json}` atualizados.
- PR: #90 (merge via squash)

## Versão 0.5.2 (2025-08-09)
Manutenção — Testes/Automação

- Ajustado ambiente de testes para evitar `ModuleNotFoundError` por imports de `sources` via `tests/conftest.py` (inclusão de caminhos da raiz e `src/`).
- Tornado determinístico o teste de filtragem de fim de semana em `tests/test_tomada_tempo.py` usando data fixa 01/08/2025 com timezone `America/Sao_Paulo`.
- Suíte validada localmente: 37 testes passando.

## Versão 0.5.1 (2025-08-09)
Rollback técnico da branch main para o snapshot exato do commit `9362503`.

### 🔄 Contexto
- PR #34: rollback seguro aplicando restauração completa da árvore para `9362503` em um único commit (histórico preservado).
- Tag de backup criada anteriormente: `backup/pre-rollback-9362503-20250808-222821`.

### 📌 O que mudou
- Revertidas mudanças introduzidas após `9362503` (algumas funcionalidades avançadas de logging, períodos de silêncio, workflow de issues e arquivamento iCal podem não estar disponíveis temporariamente).
- Reaplicado `.gitignore` para evitar versionamento de artefatos de teste e diretórios locais.
- CI/regression-tests não reintroduzido neste release (será revisitado futuramente).

### ✅ Impactos práticos
- O código volta a um estado estável anterior; documentação contém notas de pós-rollback para sinalizar possíveis divergências temporárias.
- Nenhuma migração de dados é necessária.

## Versão 0.5.0 (2025-08-04)
**Melhorias no Sistema de Logging e Configuração**

### 🚀 Novas Funcionalidades

- **Sistema de Logging Aprimorado**
  - Implementados códigos de erro estruturados para melhor rastreamento
  - Adicionado suporte a mensagens de erro com sugestões de correção
  - Melhorada a rotação e limpeza automática de logs
  - Níveis de log configuráveis por saída (console/arquivo)

- **Gerenciamento de Payloads**
  - Rotação automática baseada em quantidade e idade
  - Organização por fonte de dados
  - Configuração flexível de retenção
  - Limpeza inteligente de arquivos antigos

- **Validação de Configuração**
  - Módulo `config_validator.py` para validação centralizada
  - Validação de tipos e valores
  - Mensagens de erro detalhadas
  - Valores padrão sensatos

- **Períodos de Silêncio**
  - Validação robusta de configurações
  - Suporte a múltiplos períodos
  - Configuração flexível de dias e horários

- **Documentação**
  - Exemplos detalhados de configuração
  - Guia de códigos de erro
  - Referência completa das opções
  - Melhores práticas

## Versão 0.4.1 (2025-08-04)
**Correções de Bugs**

### 🐛 Correções de Bugs

- **Correção na Filtragem de Períodos de Silêncio**
  - Corrigido problema que causava a remoção de todos os eventos durante a filtragem
  - Melhorada a lógica de verificação de períodos ativos
  - Adicionada validação para eventos sem data
  - Melhorada a documentação dos métodos de filtragem

- **Correção no UIManager**
  - Atualizada chamada incorreta de `show_warning` para `show_warning_message`
  - Adicionada verificação de existência do método
  - Melhorada a mensagem de aviso exibida ao usuário

## Versão 0.4.0 (2025-08-03)
**Períodos de Silêncio**

### 🔇 Períodos de Silêncio

**Nova Funcionalidade Principal**: Implementação de períodos de silêncio configuráveis para filtrar eventos por horário.

#### Funcionalidades Adicionadas
- **Classe SilentPeriod**: Gerenciamento individual de períodos de silêncio
- **Classe SilentPeriodManager**: Gerenciamento de múltiplos períodos e filtragem de eventos
- **Configuração Flexível**: Períodos configuráveis via arquivo JSON
- **Suporte a Meia-Noite**: Períodos que cruzam a meia-noite (ex: 22:00-06:00)
- **Logs Detalhados**: Registro completo de eventos filtrados
- **Estatísticas**: Contadores de eventos filtrados nas estatísticas de processamento

#### Configuração
```json
{
  "general": {
    "silent_periods": [
      {
        "enabled": true,
        "name": "Noite",
        "start_time": "22:00",
        "end_time": "06:00",
        "days_of_week": ["monday", "tuesday", "wednesday", "thursday", "sunday"]
      }
    ]
  }
}
```

#### Comportamento
- Eventos durante períodos de silêncio são filtrados do arquivo iCal
- Eventos filtrados são registrados nos logs para auditoria
- Resumo de eventos filtrados exibido no terminal
- Não afeta a coleta ou processamento inicial dos eventos

#### Melhorias Técnicas
- Testes unitários completos (15 casos de teste)
- Validação robusta de configuração
- Tratamento de erros e casos extremos
- Integração transparente com o pipeline de processamento existente

#### Issue Relacionada
- **Issue #22**: ✨ Adicionar suporte a período de silêncio para eventos

## Versão 0.3.0 (2025-08-03)
**Correção de Links de Transmissão e Arquivos iCal**

### 🐛 Correções
- **Links de Transmissão**
  - Corrigida a perda de links de transmissão durante o processamento de eventos
  - Implementado tratamento adequado para diferentes formatos de links de streaming
  - Adicionada validação de URLs de streaming
  - Melhorada a formatação de links no arquivo iCal final

- **Arquivos iCal**
  - Implementada rotação automática de arquivos iCal antigos
  - Arquivos antigos são movidos para a subpasta `output/history/`
  - Mantido apenas o arquivo mais recente na pasta raiz de saída
  - Adicionada documentação sobre o sistema de arquivamento

### 🔧 Melhorias Técnicas
- Aprimorado o método `_normalize_streaming_links` para suportar múltiplos formatos de entrada
- Adicionada verificação de duplicação de links de streaming
- Melhor tratamento de erros durante o processamento de links
- Otimização no armazenamento de metadados dos eventos

## Versão 0.2.0 (2025-08-02)
**Workflow Unificado de Gestão de Issues**

### ✨ Novas Funcionalidades
- **Sistema de Importação de Issues**
  - Script `import_issues.py` para criação automática de issues no GitHub
  - Suporte a formatação Markdown completa nos corpos das issues
  - Importação em lote de múltiplas issues
  - Rastreamento de issues importadas

- **Estrutura de Diretórios Padronizada**
  - `open/`: Issues a serem processadas
  - `imported/`: Issues já importadas (com timestamp)
  - `closed/`: Issues resolvidas e fechadas
  - `templates/`: Modelos para novas issues

- **Templates de Issues**
  - Modelo para relatórios de bugs
  - Modelo para solicitações de funcionalidades
  - Documentação detalhada para cada tipo de issue

### 📚 Documentação
- Atualizado `README.md` com instruções detalhadas
- Adicionada seção de boas práticas
- Documentado fluxo completo de trabalho
- Incluídos exemplos de uso

### 🔧 Melhorias Técnicas
- Validação de dados nas issues
- Tratamento de erros aprimorado
- Suporte a metadados avançados
- Rastreamento de issues relacionadas

## Versão 0.1.3 (2025-08-02)
**Melhorias no Sistema de Logs e Configuração**

### 🐛 Correções
- **Sistema de Logs**: Corrigido acesso seguro às configurações
  - Resolvido erro `'ConfigManager' object is not subscriptable` na limpeza de logs
  - Implementado método `_get_log_config` para acesso consistente às configurações
  - Melhorado tratamento de erros na rotação e limpeza de logs
  - Adicionada verificação de existência de diretórios antes de operações de arquivo

### 📚 Documentação
- Adicionado arquivo `LOGGING_AND_CONFIGURATION.md` com documentação detalhada sobre:
  - Configuração de níveis de log
  - Estrutura de diretórios de logs
  - Políticas de retenção e rotação
  - Solução de problemas comuns
  - Boas práticas para uso do sistema de logs

## Versão 0.1.2 (2025-08-02)
**Melhorias na Estrutura do Projeto**

### 🚀 Melhorias
- **Reorganização da Estrutura de Diretórios**:
  - Movidos arquivos de configuração para diretório `config/`
  - Atualizados imports para usar caminhos absolutos
  - Melhorada a organização do código fonte
  - Documentação atualizada para refletir a nova estrutura

## Versão 0.1.1 (2025-08-02)
**Correção Crítica de Filtragem de Fim de Semana**

### 🐛 Correções
- **Issue #5**: Corrigida detecção do final de semana atual na TomadaTempoSource
  - **Problema Resolvido**: Sistema estava incluindo eventos de finais de semana futuros
  - **Correção de Parsing**: Datas brasileiras (DD/MM/YYYY) agora interpretadas corretamente
  - **Correção de Timezone**: Implementado suporte consistente ao timezone America/Sao_Paulo
  - **Filtro Aprimorado**: Implementado filtro por range de datas para limitar coleta ao fim de semana vigente
  - **Testes Adicionados**: Criados testes automatizados para validação da filtragem

### 📋 Detalhes Técnicos
- Método `parse_date_time` na BaseSource atualizado para priorizar formato brasileiro
- Método `collect_events` na TomadaTempoSource corrigido para calcular range correto do fim de semana
- Método `_get_next_weekend` ajustado para retornar sexta-feira do fim de semana atual
- Script de debug criado para análise detalhada da filtragem

### ✅ Critérios de Aceitação Atendidos
- 100% dos eventos exibidos pertencem ao final de semana atual
- Nenhum evento futuro incluído indevidamente
- Transição de semanas funciona corretamente
- Desempenho mantido
- Timezone America/Sao_Paulo respeitado

## Versão 0.1.0 (2025-08-02)
**Versão Inicial**

### 🚀 Novas Funcionalidades
- **Sistema de Coleta de Eventos**
  - Coleta automática de eventos de múltiplas fontes
  - Suporte a diferentes categorias de automobilismo
  - Geração de arquivos iCal para importação no Google Calendar

- **Interface de Linha de Comando**
  - Interface intuitiva com feedback visual
  - Opções de configuração flexíveis
  - Logs detalhados para depuração

- **Sistema de Logging**
  - Rotação automática de arquivos de log
  - Níveis de log configuráveis
  - Retenção personalizável de logs

- **Gerenciamento de Issues**
  - Importação automatizada de issues via JSON
  - Rastreamento de bugs e melhorias
  - Documentação detalhada do processo

### 🛠 Melhorias
- Aprimoramento na detecção de categorias
- Melhor processamento de datas e fusos horários
- Tratamento de erros mais robusto

### 🐛 Correções
- Corrigida detecção de eventos sem data explícita
- Ajustada filtragem de eventos de fim de semana
- Corrigidos problemas de codificação de caracteres

### 📦 Dependências
- Python 3.8+
- Bibliotecas listadas em `requirements.txt`

### 📝 Notas de Atualização
Esta é a versão inicial do projeto, contendo toda a funcionalidade básica para coleta e exportação de eventos de automobilismo.

## Release (2025-08-09)
- Tipo: Fix
- Descrição: Corrige comparações naive/aware ao filtrar eventos por fim de semana.
- Impacto: Geração de iCal sem erros; 75 eventos processados.
- Arquivo: `output/motorsport_events_20250808.ics`
- Notas: Garantir timezone na configuração do projeto.

## Patch: testes de integração (parsing/resiliência) adicionados para elevar cobertura Integration/E2E (#105)<|MERGE_RESOLUTION|>--- conflicted
+++ resolved
@@ -1,31 +1,27 @@
 # Notas de Versão
-
-Este arquivo contém um registro acumulativo de todas as versões lançadas do projeto, com notas detalhadas sobre as mudanças em cada versão.
-
-## Não Lançado
-CI/Tests — Cobertura por flags (ajuste unit/integration/e2e)
-
-- Job `unit`: passa a excluir explicitamente testes `integration` e o conjunto `tests/integration/test_phase2_e2e_*.py` para evitar diluição do denominador das flags (`-m "not integration"` e `-k "not test_phase2_e2e_"`).
-- Job `integration`: mantém `pytest -m integration` com cobertura focada em módulos do fluxo principal (src/ e sources/ relevantes), refletindo melhor a suíte no Codecov (flag `integration`).
-- Job `e2e`: executa todos os `tests/integration/test_phase2_e2e_*.py` (não apenas `-k happy`) com cobertura focada no pipeline end‑to‑end (flag `e2e`).
-- Documentação: `docs/tests/overview.md` e `CHANGELOG.md` atualizados com a separação de escopos e política de marcadores.
-<<<<<<< HEAD
-
-
-CI/Codecov — Geração garantida de XML (e2e/integration)
-
-- Removido `-c /dev/null` dos comandos `pytest` nos jobs `e2e_happy` e `integration` para respeitar o `pytest.ini` (plugins/opções globais e cobertura padrão).
-- Adicionado `--cov-fail-under=0` nesses jobs para neutralizar o gate global apenas para e2e/integration, mantendo o gate no job `unit`.
-- Passos de verificação e fallback adicionados antes do upload ao Codecov:
-  - Verificação dos arquivos `coverage_e2e.xml`/`coverage_integration.xml` (`ls -l`, `wc -c`, `head`).
-  - Caso ausente, gerar via `python -m coverage xml -i -o <arquivo>` para garantir artefato consistente.
-  - Uploads explicitamente apontando para os XMLs esperados com `disable_search: true` para evitar arquivos indevidos.
-=======
->>>>>>> fb346c13
-
-## Versão 0.5.21 (2025-08-18)
-
-CI/Codecov — Cobertura e uploads restritos a XML
+ 
+ Este arquivo contém um registro acumulativo de todas as versões lançadas do projeto, com notas detalhadas sobre as mudanças em cada versão.
+ 
+ ## Não Lançado
+ CI/Tests — Cobertura por flags (ajuste unit/integration/e2e)
+ 
+ - Job `unit`: passa a excluir explicitamente testes `integration` e o conjunto `tests/integration/test_phase2_e2e_*.py` para evitar diluição do denominador das flags (`-m "not integration"` e `-k "not test_phase2_e2e_"`).
+ - Job `integration`: mantém `pytest -m integration` com cobertura focada em módulos do fluxo principal (src/ e sources/ relevantes), refletindo melhor a suíte no Codecov (flag `integration`).
+ - Job `e2e`: executa todos os `tests/integration/test_phase2_e2e_*.py` (não apenas `-k happy`) com cobertura focada no pipeline end‑to‑end (flag `e2e`).
+ - Documentação: `docs/tests/overview.md` e `CHANGELOG.md` atualizados com a separação de escopos e política de marcadores.
+
+ CI/Codecov — Geração garantida de XML (e2e/integration)
+ 
+ - Removido `-c /dev/null` dos comandos `pytest` nos jobs `e2e_happy` e `integration` para respeitar o `pytest.ini` (plugins/opções globais e cobertura padrão).
+ - Adicionado `--cov-fail-under=0` nesses jobs para neutralizar o gate global apenas para e2e/integration, mantendo o gate no job `unit`.
+ - Passos de verificação e fallback adicionados antes do upload ao Codecov:
+   - Verificação dos arquivos `coverage_e2e.xml`/`coverage_integration.xml` (`ls -l`, `wc -c`, `head`).
+   - Caso ausente, gerar via `python -m coverage xml -i -o <arquivo>` para garantir artefato consistente.
+   - Uploads explicitamente apontando para os XMLs esperados com `disable_search: true` para evitar arquivos indevidos.
+
+ ## Versão 0.5.21 (2025-08-18)
+
+ CI/Codecov — Cobertura e uploads restritos a XML
 
 - Workflow `.github/workflows/tests.yml`:
   - Desabilitada a busca automática do Codecov (`disable_search: true`) em todos os uploads (unit/e2e/integration) para impedir inclusão de arquivos não relacionados.
