# Notas de Versão

Este arquivo contém um registro acumulativo de todas as versões lançadas do projeto, com notas detalhadas sobre as mudanças em cada versão.

<<<<<<< HEAD
## Versão 0.6.9 (2025-08-27)
Fix — Deduplicação Semântica (Issue #160)

- **EventProcessor**: 
  - Implementado `_fuzzy_ratio()` com import dinâmico de `fuzzywuzzy` para permitir stubs de teste
  - Normalização do `similarity_threshold` (aceita 0..1 ou 0..100) no modo IA desabilitada
  - Melhor tratamento de erros na comparação de similaridade
  - Testes de integração atualizados para validar consistência
=======
## Não Lançado
>>>>>>> 85c16910

## Versão 0.6.8 (2025-08-27)
AI — Categorização Semântica Offline (Issue #163)

- Integração do `EmbeddingsService` com `CategoryDetector` para classificação semântica de eventos.
- Suporte a múltiplos idiomas (português e inglês) com detecção automática.
- Threshold configurável via `ai.thresholds.category` (padrão: 0.75).
- Combinação inteligente de sinais semânticos e heurísticos para maior precisão.
- Métricas de confiança e origem da classificação (`category_confidence`, `category_source`).
- Testes de integração abrangentes em `tests/integration/test_it_semantic_category_detector.py`.
- Documentação atualizada em `docs/CONFIGURATION_GUIDE.md`.

AI — Serviço de Embeddings offline (Issue #165)

- Serviço local 100% offline baseado em hashing determinístico (multilíngue).
- Batching configurável (`ai.batch_size`) com métricas: `batch_latencies_ms`, `cache_hits`, `cache_misses`.
- Cache em dois níveis: LRU em memória e persistência em disco com TTL (`ai.cache.enabled|dir|ttl_days`).
- Seleção automática de device (`ai.device`): `auto` → `mps` → `cuda` → `cpu` (fallback garantido).
- Configuração adicionada: `ai.enabled`, `ai.device`, `ai.batch_size`, `ai.cache.*`, `ai.embeddings.*`.
- Testes: `tests/unit/ai/test_embeddings_service.py` cobre determinismo, batching, cache e fallback de device.
- Documentação: `README.md` e `docs/CONFIGURATION_GUIDE.md` atualizados com setup/uso/troubleshooting.

IA — Deduplicação Semântica Offline (Issue #160)

- Nova capacidade opcional que complementa o algoritmo heurístico de deduplicação (ex.: `name_similarity_threshold`, `time_tolerance_minutes`, `location_matching`, `category_matching`, `source_priority_resolution`).
- Funcionamento: calcula similaridade semântica sobre pares candidatos usando os mesmos embeddings determinísticos do serviço offline (sem chamadas externas).
- Ativação/controle:
  - `ai.enabled = true`
  - `ai.thresholds.dedup` (padrão: `0.85`) — limiar mínimo para considerar dois eventos semanticamente duplicados
  - `ai.batch_size` (padrão: `16`) e `ai.device` (`auto|mps|cuda|cpu`) — desempenho e fallback
  - `ai.cache.*` (opcional) — melhora latência/throughput com cache em memória+disco
- Integração com `deduplication.*`: a decisão final de consolidar eventos respeita também regras de tempo/local/categoria e resolução por prioridade de fonte quando configuradas.
- Determinismo/offline: resultados estáveis entre execuções com a mesma configuração/entrada; cálculo 100% local.
- Observabilidade: logs detalhando pares avaliados, similaridade e motivos de dedupe/não‑dedupe; pode ser avaliado com o script de benchmarks (ver seção abaixo) para métricas de precisão/recall/F1 e latência.

Benchmarks — Baseline vs IA (Issue #158)

- Scripts de avaliação e benchmarking adicionados para comparar métodos baseline heurísticos versus IA na categorização e deduplicação de eventos.
- Dataset sintético: `docs/tests/scenarios/data/eval_dataset.csv` (contém ground-truth de categorias e grupos de duplicata).
- CLI: `scripts/eval/benchmarks.py` com flags para tarefa (`--task category|dedup|both`), modo (`--mode baseline|ia|both`), entrada e saída, seed e batch size.
- Saídas: relatórios em `docs/tests/audit/benchmarks/` — `metrics.csv` (tabelar) e `report.md` (resumo legível), incluindo métricas de precisão/cobertura/confiança (categorização), precisão/recall/F1/TP/FP/FN (deduplicação) e latência (total e por item).
- Execução local (exemplo):
  ```bash
  python scripts/eval/benchmarks.py \
    --task both --mode both \
    --input docs/tests/scenarios/data/eval_dataset.csv \
    --outdir docs/tests/audit/benchmarks \
    --seed 42
  ```
- Documentação: `docs/tests/overview.md` atualizado com instruções, descrição das métricas e caminhos de entrada/saída.

Config — Concorrência e timeouts em data_sources

- Novas chaves documentadas e validadas em `data_sources`:
  - `max_concurrent_sources` (int, padrão: `3`)
  - `collection_timeout_seconds` (int, padrão: `300`)
  - `use_process_pool` (bool, padrão: `false`)
  - `per_source_timeout_seconds` (float opcional > 0; quando ausente/ inválido, não é aplicado)
- Validação: `src/utils/config_validator.py::validate_data_sources_config` normaliza tipos/limites e defaults acima, mantendo compatibilidade com chaves já existentes (`retry_*`, `timeout_seconds`, `rate_limit_delay`, `user_agents`).
- Documentação: `docs/CONFIGURATION_GUIDE.md` atualizado com tabela e notas sobre concorrência, timeout total cooperativo e uso opcional de pool de processos.
- Exemplo: `config/config.example.json` atualizado com os novos campos e valores sugeridos.

Fix — BaseSource: sleep/backoff compatível com testes (CI unit)

    - `sources/base_source.py::_sleep_with_cancel()` agora utiliza `time.sleep(seconds)` com checagem de cancelamento antes/depois, em vez de `Event.wait(timeout)`.
    - Motivo: permitir que o `monkeypatch` capture os delays no teste `tests/unit/sources/base_source/test_make_request.py::test_make_request_backoff_and_rate_limit_no_sleep` (esperado: `[0.5, 0.5, 1.0]`).
    - Impacto: sem alteração de comportamento funcional; melhora compatibilidade e observabilidade em testes.
    - Validação local: teste específico passa isolado; a suíte completa será validada no CI do GitHub.

Fix — ConfigManager: import resiliente do `utils.config_validator`

- `src/config_manager.py`: passa a tentar importar o validador de três formas para suportar diferentes contextos de execução (pacote e módulo isolado):
  - `from .utils import config_validator`
  - `from src.utils import config_validator`
  - `import utils.config_validator as config_validator`
- Impacto: melhora robustez do import em execuções locais/CI sem alterar comportamento funcional.
- Validação: suíte completa passou localmente (`415 passed, 8 skipped`), cobertura global ~`81.41%`.

ICS — Ordenação determinística reforçada

- `src/ical_generator.py`: adicionado desempate final por `event_id` na chave de ordenação de eventos do iCal, garantindo estabilidade mesmo quando `datetime`/categoria/nome/prioridade de fonte forem idênticos.
- Impacto: elimina variações residuais na ordem de VEVENTs no `.ics` em empates completos; snapshots mais estáveis.

Testes/Docs — Limpeza de referência a xfail

- `tests/integration/test_phase2_dedupe_order_consistency.py`: removida menção desatualizada de xfail na docstring; checagem de ordenação permanece ativa e determinística.
- Documentos sincronizados: `CHANGELOG.md` (Unreleased) com a nota acima.

Docs/Tests — Atualização do overview de testes

- `docs/tests/overview.md`: removida seção duplicada "CI — Helper Make para PRs" e adicionada a subseção "Validação de referências (2025-08-20)".
- Referências de arquivos de teste confirmadas e alinhadas ao estado atual do repositório:
  - CategoryDetector (unit): `tests/unit/category/test_category_detector_normalize_more.py`, `tests/unit/category/test_category_detector_threshold_and_learning.py`.
  - DataCollector (unit): `tests/unit/data_collector/test_data_collector_basic.py`, `tests/unit/data_collector/test_data_collector_more.py`, `tests/unit/data_collector/test_data_collector_retry.py`.
  - PayloadManager (integration): `tests/integration/test_phase2_payload_manager.py`.
- Referências inexistentes anteriores foram marcadas para correção futura diretamente no documento, sem impacto no CI.

Tests/Mutation — Baseline mutmut (Issue #144)

- Makefile: novo alvo `mutmut-baseline` focado em módulos críticos (`src/event_processor.py`, `src/ical_generator.py`, `sources/base_source.py`). Runner usa a suíte completa (`pytest`) respeitando `PYTEST_ARGS`; paralelismo configurável via `MUTMUT_ARGS` (ex.: `-j auto`).
- Documentação: `tests/README.md` e `docs/tests/overview.md` atualizados com instruções de execução, leitura de resultados (`mutmut.results`) e inspeção de mutantes (`mutmut.show`).
- CI: sem impacto nos jobs de PR; job noturno informativo opcional poderá ser avaliado em etapa futura.

CI — Mutmut Baseline nightly (informativo) e Badge no README (Issue #144)

- Workflow adicionado: `.github/workflows/mutmut-baseline.yml` (nome: "Mutmut Baseline").
  - Agenda: diariamente às 04:00 UTC (`schedule`) e disparo manual (`workflow_dispatch`).
  - Execução: `make mutmut-baseline` em modo serial (sem xdist) para compatibilidade com `--use-coverage` do Mutmut; coleta `mutmut results` e publica no Job Summary; artefatos enviados (`mutmut_results.txt`, `.mutmut-cache/`).
  - Passo agora bloqueante (removido `continue-on-error: true`) após estabilização do baseline de mutação.
  - Permissões mínimas; informativo (não gateia PRs).
- README: adicionado badge "Mutmut Baseline" apontando para o workflow para visibilidade rápida dos resultados.
- Rastreabilidade: Issue #144.

Fix — Geração de .coverage antes do baseline do Mutmut (Issue #144)

- Makefile: o alvo `mutmut-baseline` passou a executar `coverage run -m pytest -q -o addopts= -p no:cov` antes do `mutmut run --use-coverage`, garantindo a presença do arquivo `.coverage`.
- Efeito: elimina o erro `FileNotFoundError: No .coverage file found` e assegura que o `--use-coverage` seja aplicado corretamente no baseline.
- Workflow: `.github/workflows/mutmut-baseline.yml` continua invocando `make mutmut-baseline`; execução agora é bloqueante (sem `continue-on-error`).

 Robustez — Baseline do Mutmut: garantir e inspecionar `.coverage`

- Makefile: adicionados `coverage erase || true`, `coverage combine || true` e `ls -la .coverage* || true` ao alvo `mutmut-baseline` para garantir a existência do arquivo `.coverage` e facilitar depuração no CI.

Docs — Limpeza de referências desatualizadas de PR

- Removidas referências de PR obsoletas em `CHANGELOG.md`, `RELEASES.md` e docs de issues para evitar ambiguidade histórica e manter a rastreabilidade coesa. Sem impacto funcional.

Testes — Property-based (Hypothesis)

- Documentada seção “Property-based tests (Hypothesis)” em `docs/tests/overview.md` cobrindo:
  - Diretório `tests/property/` e marcador `@pytest.mark.property` (registrado em `pytest.ini`).
  - Perfil `property` do Hypothesis em `tests/property/conftest.py` (`deadline=None`, `max_examples=30`, supressão de health checks) para reduzir flakes.
  - Exemplos de execução por marcador e por caminho.
  - Referências principais: `tests/property/test_prop_datetime_parsing_roundtrip.py`, `tests/property/test_prop_dedupe_invariants.py`, `tests/property/test_prop_ical_ordering_stability.py`.
  - Determinismo reforçado no CI com seed fixa de `pytest-randomly` e perfil Hypothesis dedicado.

IA — Categorização semântica offline (determinística)

- Nova funcionalidade opcional que complementa a detecção heurística de categorias, operando 100% offline com embeddings determinísticos (hashing n‑gram + distância L2) e cache local opcional.
- Parâmetros principais em `ai`:
  - `enabled` (false)
  - `batch_size` (16)
  - `thresholds.category` (0.75)
  - `device` (auto|cpu|cuda|mps)
  - `cache.enabled` (true)
- Integração: aplicada somente quando `ai.enabled=true` e confiança ≥ `ai.thresholds.category`; aliases canônicos do `CategoryDetector` mantêm prioridade quando houver match alto.
- Documentação atualizada: `README.md` (configuração), `docs/CONFIGURATION_GUIDE.md` (subseção detalhada), `CHANGELOG.md` ([Unreleased]).

 Fix — Markdown: Front matter seguro e integração no importador (Issue #142)
 
 - Utilitário: `src/utils/markdown_front_matter.py` com `split_front_matter(md_text)` e `strip_front_matter(md_text)`. Só considera front matter se a primeira linha for exatamente `'---'` e houver fechamento `'---'`. Em caso de YAML inválido ou fechamento ausente, retorna o texto original (fallback seguro, sem crash).
 - Integração: `.github/import_issues/import_issues.py` passou a usar `strip_front_matter` para sanitizar o corpo das issues lidas de `.md` ou strings literais, prevenindo falhas quando `'---'` aparece no meio do arquivo.
 - Testes: `tests/unit/utils/test_markdown_front_matter.py` cobrindo front matter válido, inválido, ausente e separador no meio do arquivo.
 - Dependência: `PyYAML` já presente em `requirements.txt`.
 - Documentação: `CHANGELOG.md` [Unreleased] atualizado com a correção e rastreabilidade.
 - Rastreabilidade: Issue #142.

Docs — Fix: Leitura de Markdown (Issue #142)
  
  - `docs/issues/open/issue-142.md`: substituídos separadores '---' por '***' para evitar que parsers interpretem YAML front matter no meio do arquivo.
  - Impacto: previne crash no leitor automático de Markdown; sem mudanças de runtime.
  - Rastreabilidade: Issue #142; PR associada referenciando a issue.

Fix — EventProcessor: normalização de datetime e timezones (Mutmut Baseline)

- `src/event_processor.py`:
  - `_compute_datetime` agora retorna `None` e registra debug quando `pytz.timezone(tz_name)` lança exceção (timezone inválido), sem fallback para `zoneinfo` nesse cenário.
  - Fallback para `zoneinfo.ZoneInfo` é aplicado apenas quando `pytz` não está instalado (ImportError).
  - Mantido default de horário `12:00` quando `time_str` está ausente (com `replace` protegido por `try/except`).
  - Wrapper `_TzWithZone` assegura atributo `.zone` em instâncias de `tzinfo` (compatibilidade com testes que verificam `tzinfo.zone`).
- Testes: `tests/unit/processing/test_event_processor_pipeline.py::TestEventProcessorPipeline::test_compute_datetime_invalid_timezone_logs_and_none` passa; suíte unit unitária completa: 342 passed; cobertura ~86.48% (> threshold).
- Impacto: comportamento de erro explícito e determinístico para timezones inválidos; estabiliza normalização de horários/TZ e reduz falsos positivos na Mutmut Baseline.
- Rastreabilidade: Mutmut Baseline; CHANGELOG sincronizado.

Docs/Config — iCal e payloads alinhados ao snapshot 0.5.1

- `docs/CONFIGURATION_GUIDE.md`: seção `ical_parameters` revista e alinhada ao código (`src/ical_generator.py`):
  - Adicionado `include_source_info` (boolean, padrão: `true`).
  - Sub-seção `output` com `directory` (padrão: `"output"`) e `filename_template` (padrão: `"motorsport_events_{date}.ics"`).
  - `reminders`: apenas `minutes` é considerado; `method` é ignorado.
  - Remoção/nota de chaves legadas sem efeito: `event_category`, `event_priority`, `event_status`, `include_location`, `include_description`.
  - Default corrigido de `calendar_description` para `"Weekend motorsport events calendar"`.
- `config/config.example.json`: espelha as alterações acima em `ical_parameters` e `reminders`.
- `README.md`: `logging.payload_settings` atualizado com `compress`, `max_files_per_source` e `max_age_days`; exemplo breve de `ical_parameters` adicionado.
- `DATA_SOURCES.md`: notas de validação e precedência para retry em `data_sources` confirmadas (compatibilidade com `retry_attempts`).

## Versão 0.6.5 (2025-08-25)

Category — Correções (Issue #2)

- Fix — `detect_categories_batch`: semântica do campo `source` ajustada.
  - Quando `raw_category` estiver presente (match exato, sem uso de contexto) → `source = "pattern_matching"`.
  - Quando for necessário combinar com contexto (`name`/outros) → `source = "pattern_matching+context"`.
  - Teste coberto: `tests/unit/category/test_category_detector_filter_and_batch.py::test_detect_categories_batch_combines_name_and_handles_empty`.
  - Rastreabilidade: Issue #2.
- Versionamento: `src/__init__.py` atualizado para `0.6.5`.

## Versão 0.6.4 (2025-08-25)

Category — Detecção de categorias aprimorada (Issue #2)

- `src/category_detector.py`: dicionário expandido (inclui F1Academy, CopaTruck, FormulaTruck, TurismoNacional) e novos sinônimos/aliases para IMSA, WEC, NASCAR, Rallycross, IndyCar, etc.
- Alias mapping canônico: `detect_category()` verifica `alias_map` antes de fuzzy/exact matching para atalho de alta confiança e melhor desempenho.
- Tipos de categoria atualizados para contemplar novas categorias.
- Testes: unit e integração executados localmente sem regressões.
- Rastreabilidade: progresso documentado em `docs/issues/open/issue-2.{md,json}`.

## Versão 0.6.2 (2025-08-20)

CI — Correção de comando pytest --version

- Workflow `.github/workflows/tests.yml`: removida a flag não suportada `--plugins` do comando `pytest --version` nos jobs `tests`, `e2e_happy` e `integration`.
- Efeito: evita erro de CLI e preserva a observabilidade introduzida em 0.6.1 (logs de versões e configurações).
- Versionamento: `src/__init__.py` atualizado para `0.6.2`.

## Versão 0.6.1 (2025-08-20)

CI/Tests — Determinismo e observabilidade (pytest-timeout, pytest-randomly)

- Dependências (dev): adicionados `pytest-timeout~=2.3` e `pytest-randomly~=3.15` em `requirements-dev.txt`.
- Configuração em `pytest.ini`:
  - `timeout = 30`
  - `timeout_method = thread`
  - `randomly-seed = 20240501`
- Workflow `.github/workflows/tests.yml`: passos para logar em todos os jobs (unit/e2e/integration):
  - Versões de `pytest`, `pytest-cov`, `pytest-timeout`, `pytest-randomly`.
  - Valores efetivos lidos do `pytest.ini`: `randomly-seed`, `timeout`, `timeout_method`.
  - Saída de `pytest --version`.
- Motivação: reduzir flakiness e facilitar diagnóstico, garantindo reprodutibilidade no CI.
- Versionamento: `src/__init__.py` atualizado para `0.6.1`.

## Versão 0.6.0 (2025-08-20)

Coletor — Retry por Fonte (Issue #111, PR #135)

- Retry configurável por fonte ativado pela flag `retry_failed_sources`.
- Novas chaves em `data_sources`:
  - `retry_failed_sources` (boolean, padrão: `true`)
  - `max_retries` (inteiro, padrão: `1`; precedência sobre `retry_attempts` — legado)
  - `retry_backoff_seconds` (float, padrão: `0.5`)
- Compatibilidade: `retry_attempts` (legado) permanece suportado como fallback quando `max_retries` não estiver presente.
- Implementação: tratamento de exceções transitórias (`TimeoutError`, `OSError`, `IOError`) com backoff linear e contabilização por tentativa durante a coleta.
- Validação: `src/utils/config_validator.py::validate_data_sources_config` normaliza as chaves acima e integra-se ao `ConfigManager`.
- Documentação: `DATA_SOURCES.md`, `docs/CONFIGURATION_GUIDE.md` e `config/config.example.json` atualizados; `CHANGELOG.md` registra a mudança.
- Testes: `tests/unit/data_collector/test_data_collector_retry.py` cobre sucesso após retry e falha ao esgotar tentativas, de forma determinística.
- Rastreabilidade: issue #111 arquivada em `docs/issues/closed/issue-111.{md,json}`; release publicada via Release Drafter.

## Versão 0.5.24 (2025-08-20)
CI/Tests — Cobertura por flags (ajuste unit/integration/e2e)

- Job `unit`: passa a excluir explicitamente testes `integration` e o conjunto `tests/integration/test_phase2_e2e_*.py` para evitar diluição do denominador das flags (`-m "not integration"` e `-k "not test_phase2_e2e_"`).
- Job `integration`: mantém `pytest -m integration` com cobertura focada em módulos do fluxo principal (src/ e sources/ relevantes), refletindo melhor a suíte no Codecov (flag `integration`).
- Job `e2e`: executa todos os `tests/integration/test_phase2_e2e_*.py` (não apenas `-k happy`) com cobertura focada no pipeline end‑to‑end (flag `e2e`).
- Documentação: `docs/tests/overview.md` e `CHANGELOG.md` atualizados com a separação de escopos e política de marcadores.

CI/Codecov — Geração garantida de XML (e2e/integration)

- Removido `-c /dev/null` dos comandos `pytest` nos jobs `e2e_happy` e `integration` para respeitar o `pytest.ini` (plugins/opções globais e cobertura padrão).
- Adicionado `--cov-fail-under=0` nesses jobs para neutralizar o gate global apenas para e2e/integration, mantendo o gate no job `unit`.
- Passos de verificação e fallback adicionados antes do upload ao Codecov:
  - Verificação dos arquivos `coverage_e2e.xml`/`coverage_integration.xml` (`ls -l`, `wc -c`, `head`).
  - Caso ausente, gerar via `python -m coverage xml -i -o <arquivo>` para garantir artefato consistente.
  - Uploads explicitamente apontando para os XMLs esperados com `disable_search: true` para evitar arquivos indevidos.

CI/Docs — Helper Makefile ci.pr-run

- Adicionado alvo `ci.pr-run` no Makefile para atualizar a branch do PR com `main` e disparar o workflow `Tests` via GitHub CLI (`gh`).
- Documentação: `README.md` e `docs/tests/overview.md` com pré-requisitos e uso: `make ci.pr-run BRANCH=<branch> [WORKFLOW=Tests]`.
- Comportamento: executa fetch/checkout/merge/push, aciona o workflow e retorna à branch original; imprime logs no terminal.

Métricas — Cobertura por suíte (medição local em 2025-08-19)

- Unit: 65.75%
- Integration: 52.90%
- E2E: 31.10%

Detalhes e comandos de medição documentados em `docs/tests/overview.md`.

Auditoria — Suíte de Testes (2025-08-19)

- Relatório completo: `docs/tests/audit/TEST_AUDIT_2025-08-19.md`.
- Pontos fortes: governança de markers com teste de política (`tests/policy/test_markers_policy.py`); fixtures determinísticas (TZ/tempo/UUID/rede); snapshots ICS com normalização (`tests/utils/ical_snapshots.py`); CI robusto com Codecov por flags/components.
- Lacunas: xfails pendentes (orden. ICS e dedupe TomadaTempo), ausência de property/mutation testing, falta de `pytest-timeout`/`pytest-randomly`, sem job de flakiness, gates de cobertura baixos e sem “patch gate”.
- Métricas (2025-08-19): cobertura global consolidada ~91.75% (Codecov); por suíte (local) — Unit 65.75%, Integration 52.90%, E2E 31.10%.
- Recomendações P0: adicionar `pytest-timeout` e `pytest-randomly`; resolver xfails (ordenar ICS e ajustar dedupe TomadaTempo); habilitar patch coverage gate (≥85%) inicialmente informativo; criar job noturno para flakiness (rodar suíte 3× com timings).
- Próximos passos: abrir issues específicas para cada recomendação e sincronizar documentação (CHANGELOG, RELEASES, tests/README, README, REQUIREMENTS, CONFIGURATION_GUIDE).

Coletor — Retry por Fonte (Issue #111)

- Novas chaves em `data_sources`:
  - `retry_failed_sources` (boolean, padrão: `true`)
  - `max_retries` (inteiro, padrão: `1`)
  - `retry_backoff_seconds` (float, padrão: `0.5`)
- Compatibilidade: `retry_attempts` (legado) continua suportado; se as novas chaves estiverem presentes, elas têm precedência.
- Documentação: `docs/CONFIGURATION_GUIDE.md` atualizado; `config/config.example.json` contém as chaves.
 - Validação: `src/utils/config_validator.py::validate_data_sources_config` valida/normaliza `retry_failed_sources` (bool), `max_retries` (int ≥ 0, com precedência sobre `retry_attempts`) e `retry_backoff_seconds` (float ≥ 0); integração aplicada via `src/config_manager.py`.

Testes — Unitários (CategoryDetector, Logger) e ajuste de stubs (DataCollector)

- CategoryDetector:
  - Teste adicional cobrindo branches ausentes (normalização vazia, mapping custom, aprendizado/persistência).
  - Arquivo: `tests/unit/category/test_category_detector_additional_coverage.py`.
  - Resultado: 100% no run focado; determinístico.
- Logger:
  - Testes para inicialização/configuração (handlers/formatters/níveis), rotação com limpeza desabilitada nos testes, emissão por nível e helpers de domínio.
  - Arquivos: `tests/unit/logger/test_logger_basic.py`, `tests/unit/logger/test_logger_misc.py`.
  - Resultado: ~83% do módulo; 3× sem flakes (<30s).
- DataCollector (stubs):
  - Ajuste dos stubs para compatibilidade com `BaseSource` via `MinimalBase` (atributos essenciais antes de `super().__init__()` e sessão de rede neutralizada), evitando falhas silenciosas em `add_source()`.
  - Arquivo ajustado: `tests/unit/test_data_collector.py`. Suíte unit estável.

## Versão 0.5.23 (2025-08-19)
    
Integração — TomadaTempo IT2 (Issue #121, PR #122)
    
- Parser `sources/tomada_tempo.py`:
  - `_parse_event_from_li` retorna `None` quando não houver horário e nem `<strong>` (alinha ao contrato dos testes).
  - Suporte ampliado a formatos de horário: "às 09", "10 horas e 45", "14h 05" (variações com/sem minutos e conectivos).
  - `response.url` agora é passado para `_parse_calendar_page` em `_collect_from_categories` (contexto de data).
  - `BaseSource.normalize_event_data`: expostos `category` e `raw_text` para asserts de integração.
- Fixtures/Tests:
  - Fixtures avançadas em `tests/fixtures/html/tomada_tempo/` (entities, multiday, timezone/DST, duplicates, streaming overflow, missing location).
  - Testes: `tests/integration/test_it2_tomada_tempo_dates_tz.py`, `..._entities_and_duplicates.py`, `..._streaming_constraints.py`, `..._multiday_and_location.py`.
- Métricas locais (referência): suíte completa ~391 passed, 8 skipped, 1 xfailed, 1 xpassed; cobertura de `sources/tomada_tempo.py` ~88%.
- Branch: `chore/it2-tomadatempo-coverage-80`.
- Versionamento: `src/__init__.py` atualizado para `0.5.23`.

## Versão 0.5.22 (2025-08-18)

Integração — TomadaTempo IT1 (Issue #105, PR #119)

- Escopo: robustez do parser `sources/tomada_tempo.py` em cenários determinísticos cobrindo caminho feliz, campos opcionais ausentes e tolerância a HTML malformado (com fallbacks, sem crash).
- Testes de integração: suíte estável localmente com `pytest -m integration`; métricas observadas ~48% de cobertura no run; múltiplas execuções sem flakes. Em ciclos recentes: 23 passed, 3 skipped, 1 xfailed.
- Documentação sincronizada: `CHANGELOG.md` e `docs/tests/overview.md` atualizados.
- Versionamento: bump para `0.5.22` em `src/__init__.py`.

## Versão 0.5.21 (2025-08-18)

 CI/Codecov — Cobertura e uploads restritos a XML

- Workflow `.github/workflows/tests.yml`:
  - Desabilitada a busca automática do Codecov (`disable_search: true`) em todos os uploads (unit/e2e/integration) para impedir inclusão de arquivos não relacionados.
  - Uploads explicitamente apontando para `coverage.xml`, `coverage_e2e.xml` e `coverage_integration.xml` com flags (`unit`, `e2e`, `integration`).
  - Escopo de cobertura de E2E e Integration ampliado para `--cov=src` e `--cov=sources` para garantir geração dos XMLs esperados.
- Sem impacto funcional no runtime; mudanças limitadas ao pipeline de CI.
- Versionamento: bump para `0.5.21` em `src/__init__.py`.

## Versão 0.5.19 (2025-08-18)

Fix — ICS: Streaming links ordenados e limitados (determinismo)

- `src/ical_generator.py`: `_create_event_description` agora normaliza (`strip`), remove duplicados, ordena alfabeticamente e limita aos 3 primeiros os `streaming_links` antes de renderizar na `DESCRIPTION`.
- Teste de integração validado: `tests/integration/test_phase2_ical_options_and_edges.py::test_edges_streaming_sorted_and_limited_with_alarms` com `pytest -m integration` (31 passed, 4 skipped, 1 xfailed); cobertura 53.15% (>45%).
- Rastreabilidade: PR #112; Issue #105.

Documentação — Issue #105: reabertura e inclusão do Plano — Fase 3 (alinhado a `.windsurf/rules/tester.md`), sem mudanças de código. Docs sincronizadas: `docs/issues/open/issue-105.{md,json}`; `CHANGELOG.md` e `RELEASES.md` atualizados.

Documentação — Issue #83: documentação e rastreabilidade sincronizadas (sem mudanças de código/funcionalidade).

CI/Tests — Cobertura por flags e separação E2E vs Integration

- Workflow `.github/workflows/tests.yml`: confirmada a cobertura focada por job (`integration` e `e2e`) e execução dos E2E via padrão `tests/integration/test_phase2_e2e_*.py` com flag `e2e` no Codecov.
- Testes: removido marcador indevido `@pytest.mark.integration` de `tests/integration/test_phase2_e2e_happy.py` para evitar inclusão no job `integration`.
- Documentação: `docs/tests/overview.md` atualizado para deixar explícito que testes E2E não devem usar o marcador `integration`, pois são executados em job separado (`e2e`) no CI.

Testes — Cobertura Pontual (CategoryDetector e DataCollector):

- CategoryDetector: novo teste unitário cobrindo branches faltantes em `src/category_detector.py` (normalização vazia, mapeamentos custom e aprendizado a partir de arquivo salvo). Arquivo: `tests/unit/category/test_category_detector_additional_coverage.py`. Resultado: 100% no run focado.
- DataCollector: novo teste unitário para caminho de timeout na coleta concorrente, cobrindo estatísticas e erro do futuro não concluído. Arquivo: `tests/unit/data_collector/test_data_collector_timeout_not_done.py`. Resultado: 100% no run focado.

- Integração — Codecov Hardening (Issue #103): OIDC habilitado nos uploads do Codecov (`use_oidc: true`), varredura automática desabilitada (`disable_search: true`), `codecov.yml` mínimo (statuses informativos `project`/`patch`, `comment: false`) e upload adicional do E2E (flag `e2e`). Documentação atualizada (`tests/README.md`, `docs/TEST_AUTOMATION_PLAN.md`).

- Integração — Codecov Components e Tests Analytics (Issue #104):
  - Componentes no `codecov.yml` (inclui `sources/` para evitar cobertura "unassigned").
  - Tests Analytics habilitado via `codecov/test-results-action@v1` com uploads por job (`tests`/`unit`, `integration`, `e2e_happy`/`e2e`) e `if: always()`.
  - `pytest` ajustado com `-o junit_family=legacy`.
  - Links do Codecov corrigidos para slug `/github`.
  - `.gitignore` ampliado para `tmp/`, `coverage_*.xml`, `htmlcov-*/`, `test_results_*/`.
  - Documentação atualizada: `README.md`, `tests/README.md`, `docs/TEST_AUTOMATION_PLAN.md`, `docs/issues/open/issue-104.{md,json}`.

 - Atualizados: `docs/issues/open/issue-83.{md,json}`, `docs/TEST_AUTOMATION_PLAN.md`, `tests/README.md`, `docs/tests/scenarios/phase2_scenarios.md`, `docs/tests/scenarios/SCENARIOS_INDEX.md`, `CHANGELOG.md`.
 - Branch: `tests/issue-83-docs-traceability`.

 - Integração — PayloadManager

   - Teste: `tests/integration/test_phase2_payload_manager.py`
   - Escopo: serialização de payloads (JSON/HTML/binário), compressão `gzip`, limpeza por idade e por quantidade (retenção), e estatísticas agregadas por fonte.
   - Estabilidade: execução local estável, sem flakes observados.
   - Métricas: suíte completa com **366 passed**, **5 skipped**; cobertura global consolidada em **~91.75%** (visível no Codecov por job/flag).

- Integração — Fase 3 IT1 (Issue #105)
  - Teste adicionado: `tests/integration/test_phase3_data_collector_concurrent.py` — valida concorrência de coleta, agregação parcial e estatísticas do `DataCollector` sem rede real (mocks via `tests/conftest.py`).
  - Execução local (integration): `21 passed, 3 skipped, 1 xfailed` em ~6.4s; cobertura consolidada (~48% global no run de integração).
  - Cobertura específica (integration): `src/data_collector.py` ~62% linhas. Próximo: backoff e partial aggregation dedicados.
  - Versionamento: bump para `0.5.17` aplicado em `src/__init__.py`.
  - Documentação: `CHANGELOG.md` e `docs/issues/open/issue-105.md` atualizados.

- Correções — TomadaTempo (Fallback de datas em texto)
  - Corrigido fallback do `TomadaTempoSource` para normalizar datas extraídas do contexto/linhas de programação para o formato ISO `YYYY-MM-DD`.
  - Afeta `sources/tomada_tempo.py`: datas inferidas pelo contexto agora são convertidas para ISO antes de compor os eventos.
  - Testes: `tests/integration/test_phase3_tomada_tempo_integration.py::test_integration_programming_text_only_fallback` aprovado com `-c /dev/null`; arquivo completo e suíte `-m integration` sem regressões.
  - Rastreabilidade: Issue #105 (Fase 3 — IT1).

- Integração — Fase 3 IT2 (Issue #105)
  - Teste adicionado: `tests/integration/test_phase3_category_detector_integration_simple.py` — valida matches básicos (F1, F2, MotoGP, WEC) e filtragem por confiança do `CategoryDetector` usando eventos simulados (sem I/O externo).
  - Correção: `src/category_detector.py` — `detect_category()` passa a retornar metadata consistente com chave `category_type` mesmo quando `raw_text` está vazio, evitando `KeyError` em `batch_detect_categories`.
  - Execução local (integration): testes passam de forma determinística; cobertura do módulo `src/category_detector.py` elevou de ~52% para ~57% no run de integração.
  - Documentação sincronizada: `CHANGELOG.md` e `RELEASES.md` atualizados; rastreabilidade em Issue #105.

- Integração — Fase 3 IT3 (Issue #105)
  - Teste adicionado: `tests/integration/test_phase3_event_processor_merge_dedup.py` — valida merge/deduplicação entre duas fontes com prioridades distintas, unificação de `streaming_links`, preservação de `official_url` mais relevante e seleção pela maior `source_priority`; inclui asserts de `processing_stats` do `EventProcessor`. Determinístico, sem I/O externo.
  - Teste adicionado: `tests/integration/test_phase3_ical_generator_basic.py` — gera um VEVENT mínimo com timezone `America/Sao_Paulo` em diretório temporário (`tmp_path`), valida o `.ics` via `ICalGenerator.validate_calendar()` e usa lembretes determinísticos.
  - Execução local: ambos passam com `pytest -q -c /dev/null`; tempo <3s; sem flakes.
  - Versionamento: bump para `0.5.18` aplicado em `src/__init__.py`.

- Integração — Fase 3 IT1 (Issue #105)
  - Teste adicionado: `tests/integration/test_phase3_data_collector_concurrent.py` — valida concorrência de coleta, agregação parcial e estatísticas do `DataCollector` sem rede real (mocks via `tests/conftest.py`).
  - Execução local (integration): `21 passed, 3 skipped, 1 xfailed` em ~6.4s; cobertura consolidada (~48% global no run de integração).
  - Cobertura específica (integration): `src/data_collector.py` ~62% linhas. Próximo: backoff e partial aggregation dedicados.
  - Versionamento: bump para `0.5.17` aplicado em `src/__init__.py`.
  - Documentação: `CHANGELOG.md` e `docs/issues/open/issue-105.md` atualizados.

- Correções — TomadaTempo (Fallback de datas em texto)
  - Corrigido fallback do `TomadaTempoSource` para normalizar datas extraídas do contexto/linhas de programação para o formato ISO `YYYY-MM-DD`.
  - Afeta `sources/tomada_tempo.py`: datas inferidas pelo contexto agora são convertidas para ISO antes de compor os eventos.
  - Testes: `tests/integration/test_phase3_tomada_tempo_integration.py::test_integration_programming_text_only_fallback` aprovado com `-c /dev/null`; arquivo completo e suíte `-m integration` sem regressões.
  - Rastreabilidade: Issue #105 (Fase 3 — IT1).

- Integração — Fase 3 IT2 (Issue #105)
  - Teste adicionado: `tests/integration/test_phase3_category_detector_integration_simple.py` — valida matches básicos (F1, F2, MotoGP, WEC) e filtragem por confiança do `CategoryDetector` usando eventos simulados (sem I/O externo).
  - Correção: `src/category_detector.py` — `detect_category()` passa a retornar metadata consistente com chave `category_type` mesmo quando `raw_text` está vazio, evitando `KeyError` em `batch_detect_categories`.
  - Execução local (integration): testes passam de forma determinística; cobertura do módulo `src/category_detector.py` elevou de ~52% para ~57% no run de integração.
  - Documentação sincronizada: `CHANGELOG.md` e `RELEASES.md` atualizados; rastreabilidade em Issue #105.

- Integração — Fase 3 IT3 (Issue #105)
  - Teste adicionado: `tests/integration/test_phase3_event_processor_merge_dedup.py` — valida merge/deduplicação entre duas fontes com prioridades distintas, unificação de `streaming_links`, preservação de `official_url` mais relevante e seleção pela maior `source_priority`; inclui asserts de `processing_stats` do `EventProcessor`. Determinístico, sem I/O externo.
  - Teste adicionado: `tests/integration/test_phase3_ical_generator_basic.py` — gera um VEVENT mínimo com timezone `America/Sao_Paulo` em diretório temporário (`tmp_path`), valida o `.ics` via `ICalGenerator.validate_calendar()` e usa lembretes determinísticos.
  - Execução local: ambos passam com `pytest -q -c /dev/null`; tempo <3s; sem flakes.
  - Versionamento: bump para `0.5.18` aplicado em `src/__init__.py`.

- CI — Cobertura visível por job (Issue #105)

  - `.github/workflows/tests.yml` atualizado para melhorar a visibilidade da cobertura por job:
    - `pytest`: `--cov-report=term:skip-covered` para imprimir sumário de cobertura no console.
    - Passo pós-`pytest` por job (unit/e2e/integration): extração do atributo `line-rate` dos XMLs (`coverage*.xml`) via `grep/sed/awk`, impressão no log, publicação no `$GITHUB_STEP_SUMMARY` e exposição como output do step (`steps.coverage_*/outputs.percent`).
  - Baseline: cobertura global 91,27% (Codecov, commit `2096dd8`, branch `chore/issue-105`).
  - Documentação sincronizada: `docs/issues/open/issue-105.{md,json}`, `CHANGELOG.md`, `RELEASES.md`.

- Integração — Lote 1 (Issue #105):
    - Testes de integração adicionados para módulos prioritários: `src/utils/config_validator.py`, `src/config_manager.py`, `src/silent_period.py`, `src/category_detector.py`.
    - Total: 13 testes, 0 skips; execução local estável.
    - Cobertura aproximada (integration): `config_validator` ~58%, `config_manager` ~70%, `silent_period` ~65%, `category_detector` ~52%.
    - Baseline: cobertura global 91,27% (Codecov, commit `2096dd8`, branch `chore/issue-105`).
    - Documentação sincronizada: `docs/issues/open/issue-105.{md,json}`, `CHANGELOG.md`, `RELEASES.md`.
    - Baseline (local): Integration ~40%; E2E (happy) ~40%.
    - Documentação sincronizada: `docs/issues/open/issue-105.{md,json}`, `CHANGELOG.md`.

- Integração — Lote 2 (Issue #105):
    - Novos testes de integração:
      - `tests/integration/test_phase2_orchestration_silent_manager.py`: orquestração entre `SilentPeriodManager` e `ConfigManager`, cobrindo período silencioso cruzando a meia-noite (sex/sáb 22:00→06:00), verificação de metadados e estatísticas.
      - `tests/integration/test_phase2_config_manager.py`: complementos para `ConfigManager` (merge profundo com defaults e persistência save/load usando arquivos temporários).
    - Execução local: ambos passam de forma determinística usando `pytest -q -c /dev/null` (evita gates globais); aviso de marker `integration` esperado nesse modo e inexistente quando usando `pytest.ini`.
  - Próximos: ampliar cenários para `sources/tomada_tempo.py`, `src/data_collector.py`, `src/event_processor.py` e `src/ical_generator.py` conforme plano da issue #105.

 - Integração — Fase 4: TomadaTempo (Issue #105)
   - Planejamento e stubs criados: `docs/tests/scenarios/phase4_scenarios.md`, `tests/integration/test_phase4_tomada_tempo_end_to_end_snapshot.py`, `tests/integration/test_phase4_tomada_tempo_errors.py`, e estrutura `tests/snapshots/phase4/`.
   - Próximos passos: adicionar fixtures HTML (AM/PM, sem minutos, overnight, malformado), implementar E2E → ICS com snapshot canônico e testes de erros; executar 3× localmente (<30s) e registrar estabilidade.
   - Fixtures HTML adicionadas para TomadaTempo: `tests/fixtures/html/tomada_tempo_weekend_minimal.html`, `..._alt_header.html`, `..._no_minutes.html`, `..._overnight.html`, `..._edge_cases.html`, e `..._malformed.html` (novo). Documentação atualizada em `docs/tests/scenarios/phase4_scenarios.md` com a seção “Fixtures HTML”.

## Versão 0.5.16 (2025-08-17)
Integração — Fase 3: CategoryDetector Variants (Issue #105)

- Teste: `tests/integration/test_phase3_category_detector_variants.py`
- Cenários cobertos:
  - Tolerância a ruído/acentos para categorias conhecidas (ex.: `F1`, `WEC`).
  - Fallback combinatório em `detect_categories_batch` (prioriza `raw_category`; combina com `name` apenas quando necessário).
  - Aprendizado habilitado adiciona variações e persiste (save) corretamente.
  - Roundtrip de persistência: `save_learned_categories` → `load_learned_categories` preserva dados.
- Estabilidade local: 11/11 testes passando, 3 execuções consecutivas, zero flakes; tempo total ~0.6–0.72s.
- Documentação sincronizada: `CHANGELOG.md` (Unreleased), `docs/tests/scenarios/SCENARIOS_INDEX.md`, `docs/tests/scenarios/phase3_scenarios.md`.

 - Fix — ICS: ordenação determinística de eventos (Issue #84)

   - `src/ical_generator.py`: `generate_calendar` passou a ordenar VEVENTs por `datetime` convertido para UTC (fallback para naive) e por `display_name`/`name` para desempates, garantindo estabilidade do `.ics`.
   - Snapshot atualizado: `tests/snapshots/phase2/phase2_dedupe_order_consistency.ics` reordenado para refletir a nova ordem determinística.
   - Teste: `tests/integration/test_phase2_dedupe_order_consistency.py` executado 3× localmente sem cobertura/gates (`-c /dev/null`), sem flakes.
   - Documentação sincronizada: `CHANGELOG.md`, `docs/tests/overview.md`, `docs/tests/scenarios/phase2_scenarios.md`.

## Versão 0.5.16 (2025-08-15)
Integração — Fase 3, Iteração 1 (IT1) — Planejamento e sincronização (Issue #105)

- Escopo planejado (IT1):
  - Parsers da fonte `TomadaTempo` (`sources/tomada_tempo.py`): variantes de HTML/JSON e normalização.
  - Coletor (`src/data_collector.py`): backoff simples, agregação parcial e warnings sem crash.
- Testes planejados:
  - `tests/integration/test_phase3_tomada_tempo_parsing_variants.py`
  - `tests/integration/test_phase3_data_collector_backoff_and_partial.py`
- Qualidade/meta: Integration rumo a 75–80% mantendo CI <30s; 3× execuções sem flakes.
- Versionamento: bump de versão aplicado para `0.5.16` em `src/__init__.py`.
- Documentação: `CHANGELOG.md` ([Unreleased]) e `docs/issues/open/issue-105.md` atualizados com o plano e pedido de confirmação para iniciar a IT1.

## Versão 0.5.15 (2025-08-14)
Integração — Deduplicação, Ordenação e Consistência (Issue #84)

- Teste: `tests/integration/test_phase2_dedupe_order_consistency.py`
- Fixture: `tests/fixtures/integration/scenario_dedupe_order.json`
- Snapshot: `tests/snapshots/phase2/phase2_dedupe_order_consistency.ics`
- Normalização: `tests/utils/ical_snapshots.py` (UID fixo; remove `DTSTAMP/CREATED/LAST-MODIFIED/SEQUENCE/PRODID`; quebras `\n`).
- Regras validadas: dedupe por similaridade (nome/categoria/local) com tolerância de horário, ordenação por `DTSTART`, consistência de TZ via configuração.
- Estabilidade local: 3× sem flakes (<30s) com snapshot canônico estável.
- Documentação sincronizada: `CHANGELOG.md`, `RELEASES.md`, `tests/README.md`, `docs/tests/scenarios/phase2_scenarios.md`, `docs/issues/open/issue-84.{md,json}`.

## Versão 0.5.14 (2025-08-14)
Integração — Edge cases ICS (Issue #80)

- Fixtures de integração:
  - `tests/fixtures/integration/scenario_optionals_missing.json`
  - `tests/fixtures/integration/scenario_overnight.json`
  - `tests/fixtures/integration/scenario_timezones.json`
- Testes de integração:
  - `tests/integration/test_phase2_optionals.py`
  - `tests/integration/test_phase2_overnight.py`
  - `tests/integration/test_phase2_timezones.py`
- Snapshots ICS canônicos:
  - `tests/snapshots/phase2/phase2_optionals.ics`
  - `tests/snapshots/phase2/phase2_overnight.ics`
  - `tests/snapshots/phase2/phase2_timezones.ics`
- Normalização de snapshots via `tests/utils/ical_snapshots.py` (UID fixo, remoção de campos voláteis, `\n`).
- Estabilidade: cada teste executado 3× localmente, sem flakes (<30s por execução).
- Documentação sincronizada: `CHANGELOG.md`, `RELEASES.md`, `tests/README.md`, `docs/TEST_AUTOMATION_PLAN.md`.
- Rastreabilidade: `docs/issues/open/issue-80.{md,json}` atualizados.
- Versionamento: bump para `0.5.14` em `src/__init__.py`.

## Versão 0.5.13 (2025-08-13)
Correções de `EventProcessor` e integração E2E com snapshots ICS (Issues #82, #86)

- Correções na normalização do `EventProcessor` (campos/retornos, preservação de `display_name`).
- Ajustes no `ICalGenerator` para preservação de siglas em `display_category` (F1/F2/F3/WEC/WRC/WSBK/NASCAR) e mapeamento consistente para `SUMMARY`, `CATEGORIES` e `X-MOTORSPORT-CATEGORY`.
- Snapshots ICS estáveis (básico e E2E) após normalização via `tests/utils/ical_snapshots.py`.
- Novo job de CI `e2e_happy` em `.github/workflows/tests.yml` executando somente o E2E caminho feliz com cobertura e artefatos dedicados (`coverage_e2e.xml`, `htmlcov-e2e/`, `test_results_e2e/junit.xml`).
- Métricas locais: **339 passed**, **0 failed**; cobertura total **~91%**; E2E (3×): ~1.99s médio.
- Documentação sincronizada: `CHANGELOG.md`, `RELEASES.md`, `tests/README.md`, `docs/TEST_AUTOMATION_PLAN.md`, `docs/tests/scenarios/phase2_scenarios.md`.

## Próximo (Não Lançado)
Manutenção — Testes/Automação (issue #48, PR #55)

- Mocks essenciais para estabilidade da suíte:
  - Timezone fixo (`America/Sao_Paulo`) e aleatoriedade determinística (`random.seed(0)`).
  - Shims de rede: `sources.tomada_tempo.requests.get` e `sources.base_source.requests.Session`.
  - Isolamento de filesystem com `tmp_path`/`tmp_path_factory`.
  - Variáveis de ambiente com `monkeypatch.setenv`/`delenv`.
- Gate de cobertura temporário ajustado para 25% em `pytest.ini` durante estabilização.
- Documentação atualizada:
  - `tests/README.md` — seção de mocks essenciais e exemplos.
  - `README.md` — seção “🧪 Testes” com gate 25% e referências aos exemplos.
  - `CHANGELOG.md` — registro em “Não Lançado”.
  - Suíte estável: `79 passed`; cobertura total: 37.00%

- CI — Workflow de testes (Issue #72, PR #77 — draft)
  - Adicionado `.github/workflows/tests.yml` para execução de `pytest` com cobertura no CI (Ubuntu, Python 3.11)
  - Cache de pip por hash de `requirements*.txt`
  - Relatórios: `junit.xml`, `coverage.xml`, `htmlcov/` enviados como artefatos
  - Concurrency com `cancel-in-progress`
  - Documentação atualizada: `README.md`, `tests/README.md`, `CHANGELOG.md`

### Governança — Fase 2 (Testes Integrados e Validação de ICS)

- Épico: #78; Sub-issues: #79–#86
- Documentação sincronizada: `docs/TEST_AUTOMATION_PLAN.md`, `README.md`, `CHANGELOG.md`, `RELEASES.md`
- Rastreabilidade: `docs/issues/open/issue-{78..86}.{md,json}`
 - PR: #87 (https://github.com/dmirrha/motorsport-calendar/pull/87)

### Integração — Infra mínima e markers (Issue #85)

- Criado diretório `tests/integration/` (sem `__init__.py`, por convenção)
- Registrado marker `integration` em `pytest.ini` (markers registrados para evitar warnings)
 - Documentação atualizada: `tests/README.md`, `docs/tests/overview.md`, `docs/TEST_AUTOMATION_PLAN.md`
 - Smoke test `pytest -m integration -q -o addopts=""` executado localmente 3× (<30s): 0.84s, 0.68s, 0.71s
 - Arquivados artefatos da issue em `docs/issues/closed/issue-85-2025-08-13.{md,json}`

### Integração — Fixtures e Snapshots ICS (Issue #86)

- Estrutura para testes de integração com snapshots ICS estáveis:
  - Fixtures: `tests/fixtures/integration/scenario_basic.json`
  - Teste: `tests/integration/test_phase2_basic.py` (gera ICS e compara com snapshot normalizado)
  - Utilitário: `tests/utils/ical_snapshots.py` (`normalize_ics_text`, `compare_or_write_snapshot`)
  - Snapshot canônico: `tests/snapshots/phase2/phase2_basic.ics`
- Normalização de snapshots:
  - `UID` normalizado para token fixo; remoção de `DTSTAMP`, `CREATED`, `LAST-MODIFIED`, `SEQUENCE`, `PRODID`; quebras de linha unificadas para `\n`.
- Estabilidade: teste de integração executado 3× localmente sem flakes (<2s cada) com `-o addopts=""` (gate de cobertura desativado no comando). Gate global permanece configurado no projeto.
- Documentação sincronizada: `tests/README.md` (seção de snapshots) e `docs/tests/scenarios/phase2_scenarios.md` (cenário básico concluído).

### Integração — E2E Caminho Feliz (Issue #82)

- Teste: `tests/integration/test_phase2_e2e_happy.py` (gera ICS e compara com snapshot normalizado)
- Snapshot: `tests/snapshots/phase2/phase2_e2e_happy.ics`
- Execução local (sem cobertura/gate; ignorando `pytest.ini`):
  - Comando: `pytest -q -c /dev/null tests/integration/test_phase2_e2e_happy.py -k happy`
  - Run 1: 1 passed in 1.95s
  - Run 2: 1 passed in 2.02s
  - Run 3: 1 passed in 2.00s
- Média: ~1.99s; Estabilidade: 3/3 passes (<30s). Sem flakes.
- Observação: aviso de marker `integration` ocorre apenas com `-c /dev/null`; com `pytest.ini` normal os markers estão registrados.

### (movido para 0.5.10) Mocks/Fakes e Fixtures (Issue #79 — Fase 2)

### Integração — Job de Integração no CI (Issue #81)

- Adicionado job `integration` ao workflow `.github/workflows/tests.yml` executando `pytest -m integration` com cobertura via `pytest-cov`.
- Artefatos publicados: `test_results_integration/junit.xml`, `coverage_integration.xml`, `htmlcov-integration/`.
- Estratégia consistente com jobs existentes (Ubuntu, Python 3.11, cache pip, `-c /dev/null` para ignorar gates globais).

 - Fase 1.1 — Checklist reorganizada por issues (#59–#64) com sincronismo automático entre plano (`docs/TEST_AUTOMATION_PLAN.md`) e issues (docs/issues/open/issue-<n>.{md,json}); rastreabilidade 58–64 adicionada.

Issue #61 (PR #68 — draft)

- Cobertura de `src/event_processor.py`: **83%** (meta ≥60% atingida)
- Novos testes adicionados:
  - `tests/unit/processing/test_event_processor_normalization.py`
  - `tests/unit/processing/test_event_processor_dedup.py`
  - `tests/unit/processing/test_event_processor_stats_repr.py`
  - `tests/unit/processing/test_event_processor_pipeline.py`
- Escopo coberto: normalização (links/data/hora/categoria/local/país/sessão), deduplicação (threshold/tolerância/merge), pipeline (`process_events`), categorias (`_detect_categories`), weekend target (`_detect_target_weekend`), estatísticas e logs
- Execução local direcionada com `--cov=src/event_processor.py` para aferição do alvo sem afetar gate global durante estabilização

Issue #64 (concluída)

- Elevação de qualidade dos testes (qualidade-first) — ConfigManager
- Novos testes adicionados (determinísticos, isolados):
  - `tests/unit/config/test_config_manager_merge_and_nested_set.py`
  - `tests/unit/config/test_config_manager_validation_and_streaming.py`
  - `tests/unit/config/test_config_manager_save_errors.py`
- Escopo coberto: merge profundo com defaults, `get`/`set` com paths aninhados, validação (timezone inválida, diretório inacessível, seções ausentes), `get_streaming_providers` por região, e erros em `save_config` (mkdir/open) com rethrow e logs
- Métricas atuais: **191 passed**; cobertura global: **59.15%**; `src/config_manager.py`: **83%**
- Observação: sem duplicar testes existentes; alinhado ao guia `.windsurf/rules/tester.md` (determinismo <30s, isolamento de FS/TZ, oráculos claros)
 - Incremento atual: `PayloadManager` e `ICalGenerator`
   - Novos testes:
     - `tests/unit/utils/test_payload_manager_errors.py`
     - `tests/unit/ical/test_ical_generator_branches.py`
   - Ajustes de testes:
     - Construtor de `ICalGenerator`: uso correto do parâmetro `config_manager` no teste
     - `PayloadManager.save_payload`: exceção encapsulada validada como `IOError`
   - Métricas (pós-incremento):
     - Suíte: **205 passed**; cobertura global: **61.52%**
     - `src/utils/payload_manager.py`: **90%**
     - `src/ical_generator.py`: **93%**
  - Conclusão do P1 — `sources/tomada_tempo.py`: cobertura **90%** e **3×** execução estável (<30s); documentação sincronizada (`CHANGELOG.md`, `docs/TEST_AUTOMATION_PLAN.md`) e PR #73 atualizado com resumo.
  - P2 — `src/category_detector.py`:
     - Testes: persistência `save_learned_categories`/`load_learned_categories` (mock FS via `tmp_path`) e estatísticas `get_statistics`.
     - Ajustes: prioridade determinística de matches exatos sobre fuzzy; no batch, tentar `raw_category` antes de combinar com `name`.
     - Métricas: **258 passed**; cobertura global **67.78%**; módulo `category_detector` ~**96%**; estabilidade **3×** (<30s).
     - Docs sincronizadas: `CHANGELOG.md`, `RELEASES.md`, `docs/TEST_AUTOMATION_PLAN.md`, `docs/issues/open/issue-64.{md,json}`. PR #73 (draft) atualizado.

   - P3 — `src/utils/error_codes.py`:
     - Testes: mapeamentos específicos em `get_error_suggestions`, fallback para códigos desconhecidos e tipos inválidos, extração de severidade em `get_error_severity` (Enum vs string via `.value`).
     - Métricas: suíte **267 passed**; módulo `error_codes` > **90%**; cobertura global **68.04%**; estabilidade **3×** (<30s).
     - Docs sincronizadas: `CHANGELOG.md`, `RELEASES.md`, `docs/TEST_AUTOMATION_PLAN.md`, `docs/issues/open/issue-64.{md,json}`; PR #73 (draft) atualizado.
     - Versão: bump para `0.5.4`.

   - P4 — `src/data_collector.py`:
     - Testes mínimos com mocks (sem rede), cobrindo fluxos críticos, concorrência, remoção de fonte e estatísticas.
     - Métricas: módulo ~**67%**; cobertura global **71.98%** (na época); estabilidade **3×** (<30s).
     - Docs sincronizadas: `CHANGELOG.md`, `RELEASES.md`, `docs/TEST_AUTOMATION_PLAN.md`, `docs/issues/open/issue-64.{md,json}`; PR #73 (draft) atualizado.
     - Versão: bump para `0.5.5`.

    - P5 — `src/ui_manager.py`:
      - Testes adicionados: `tests/unit/ui_manager/test_ui_manager_basic.py` e `tests/unit/ui_manager/test_ui_manager_more.py` cobrindo progressão de etapas, resumos, mensagens, geração de iCal e instruções de importação; respeito a flags de UI (cores/ícones/desabilitado) sem I/O real.
      - Métricas: módulo **100%**; estabilidade **3×** (<30s).
      - Docs sincronizadas: `CHANGELOG.md`, `RELEASES.md`, `docs/TEST_AUTOMATION_PLAN.md`, `docs/issues/open/issue-64.{md,json}`; PR #73 (draft) atualizado.
      - Versão: bump para `0.5.6`.
    - P6 — `src/logger.py`:
      - Testes adicionados:
        - `tests/unit/logger/test_logger_basic.py`
        - `tests/unit/logger/test_logger_misc.py`
      - Escopo:
        - inicialização/configuração (handlers/formatters/níveis), rotação, emissão de níveis
        - `save_payload` (json/html/text), exceções
        - `set_console_level`, `get_logger`, resumo/finalização de execução
        - helpers de domínio (category detection, remoção de duplicados, weekend, iCal, eventos por fonte) com fallbacks de config
      - Estratégia: isolamento total de I/O real (uso de `tmp_path`), monkeypatch para desabilitar limpezas `_cleanup_old_logs` e `_cleanup_rotated_logs`, e handlers custom para capturar registros.
      - Métricas: módulo **83%**; suíte **295 passed**; estabilidade **3×** (<30s).
      - Docs sincronizadas: `CHANGELOG.md`, `RELEASES.md`, `docs/TEST_AUTOMATION_PLAN.md`, `docs/issues/open/issue-64.{md,json}`; PR #73 (draft) atualizado.
      - Versão: bump para `0.5.8`.

Issue #59 (PR #66 — draft)

- Testes unitários adicionais para `sources/tomada_tempo.py` (parsers e funções auxiliares)
- Cobertura do arquivo `sources/tomada_tempo.py`: 63%
- Suíte: 101 passed; cobertura global: 40.64%
- Documentação sincronizada: `docs/TEST_AUTOMATION_PLAN.md` e `docs/issues/open/issue-59.{md,json}`
- Nota: subtarefas avançadas originalmente listadas para #59 foram replanejadas para as issues #60–#64.
- Nota: bug de precedência ISO vs BR em `_extract_date()` será importado em lote ao final da Fase 1.1; arquivos mantidos no importador: `.github/import_issues/open/025-tomadatemposource-extract-date-parsing-precedence.{json,md}`.

Issue #60 (PR #67 — draft)

- Testes unitários para `BaseSource.make_request`
 - Cobertura do arquivo `sources/base_source.py`: **97%** (meta ≥60% atingida)
 - Suíte: **132 passed**; cobertura global: **38.57%**
 - Abrange:
    - erros HTTP 4xx/5xx com retries e logs
    - backoff exponencial/rate-limit com monkeypatch em `time.sleep` (sem sleeps reais)
    - comportamento seguro quando `logger=None` via `getattr` para métodos customizados
    - verificação de logs e salvamento de payload
    - teste opcional de rotação de `User-Agent` na 10ª requisição (determinístico via `random.choice`)
    - Helpers/parsers: `parse_date_time`, `normalize_event_data`, `filter_weekend_events`, `_setup_session` (headers), `get_streaming_links`
 - Incrementais entregues: campos ausentes/HTML malformado, `recent_errors` slice em `get_statistics`, `filter_weekend_events(None)`, formatos adicionais de data/segundos e timezone custom, estabilidade/variação de `_generate_event_id`.
 - Atualização (branch coverage): cobertos ramos adicionais — exceção em `filter_weekend_events`, limpeza de campos com espaços em `normalize_event_data`, e uso do context manager (`__enter__/__exit__`), `__str__`/`__repr__`.
- Bug corrigido (mantido para importação em lote): `.github/import_issues/open/026-basesource-logger-none-attributeerror.{md,json}` — remoção de fallback para `logging.getLogger(__name__)` quando `logger=None` e proteção de chamadas a métodos customizados com `getattr`.

Issue #62 (PR #69 — draft)

- Cobertura de `src/ical_generator.py`: **76%**
- Suíte: **156 passed**; cobertura global: **51.92%**
- Novos testes: `tests/unit/ical/test_ical_generator_extended.py`
- Observação: corrigido side-effect de monkeypatch global em `pytz.timezone` nos testes de processamento para não interferir nos testes de iCal

Issue #63

- Gate global de cobertura ajustado em `pytest.ini`: `--cov-fail-under=45`
- Suíte: **170 passed**; cobertura global: **57.86%**
- Novos testes adicionados:
  - `tests/unit/category/test_category_detector_basic.py`
  - `tests/unit/utils/test_payload_manager_extended.py`
  - `tests/unit/config/test_config_manager_basic.py`
- Documentação sincronizada: `tests/README.md`, `docs/TEST_AUTOMATION_PLAN.md`, `README.md`, `CHANGELOG.md`, `RELEASES.md`, `docs/issues/open/issue-63.{md,json}`

Fase 1 — Cenários (issue #50, PR #57 draft)

- Fixtures HTML adicionados para o parser `TomadaTempoSource`:
  - `tests/fixtures/html/tomada_tempo_weekend_minimal.html`
  - `tests/fixtures/html/tomada_tempo_weekend_alt_header.html`
  - `tests/fixtures/html/tomada_tempo_weekend_edge_cases.html` (AM/PM, ponto como separador, categoria `Unknown`)
  - `tests/fixtures/html/tomada_tempo_weekend_no_minutes.html` ("8h", "14 horas", "21", "às 10")
  - `tests/fixtures/html/tomada_tempo_weekend_overnight.html` (23:50 → 00:10 em dias distintos)
- Teste paramétrico atualizado consumindo os fixtures:
  - `tests/unit/sources/tomada_tempo/test_parse_calendar_page_fixtures.py`
  - Inclui assert de presença mínima de categoria `Unknown` para o fixture de edge cases
- Documentação atualizada:
  - `docs/tests/scenarios/SCENARIOS_INDEX.md`
  - `docs/tests/scenarios/phase1_scenarios.md`

Prioritários Fase 1 (issue #49, PR #56)

- Testes unitários focados em parsers de data/hora e timezone em `sources/tomada_tempo.py` e validações em `sources/base_source.py`.
- Testes unitários para processadores/validadores em `src/event_processor.py` (`_is_event_valid`, `_filter_weekend_events`).
- Casos de borda adicionados/ajustados para refletir precedência atual dos padrões de data.
 - Documentação e checklists sincronizados em `docs/TEST_AUTOMATION_PLAN.md` e `docs/issues/closed/issue-49.md`.
 - Testes adicionais implementados: `ICalGenerator.generate_calendar`/`validate_calendar` e `SilentPeriodManager.log_filtering_summary`.
 - PR #56 mergeada; issue #49 fechada automaticamente.

## Versão 0.5.10 (2025-08-13)
Mocks/Fakes e Fixtures (Issue #79 — Fase 2)

- Fixtures e fakes para testes determinísticos:
  - `freeze_datetime`: congela `datetime.now()`/`today()` nos módulos relevantes para tempo determinístico nos testes.
  - `fixed_uuid`: substitui `uuid.uuid4()` por UUID fixo para oráculos estáveis.
  - Fakes de HTTP consolidados: `_DummyResponse` e `_DummySession` com `patch_requests_get`/`patch_requests_session` em `tests/conftest.py` (sem rede real).
- Dados de teste:
  - Diretório `tests/data/` criado com `README.md` para artefatos mínimos (HTML/JSON/etc.).
- Documentação:
  - `tests/README.md` atualizado com instruções e exemplos das novas fixtures.
- Estabilidade e performance:
  - Suíte executada 3× consecutivas localmente sem flakes, cada run <30s; métricas atuais: 335 passed; cobertura ~90%.
- Rastreabilidade:
  - Branch de trabalho: `chore/issue-79-fakes-phase2`.
  - Plano e artefatos em `docs/issues/open/issue-79.{md,json}` atualizados.
- PR: #90 (merge via squash)

## Versão 0.5.2 (2025-08-09)
Manutenção — Testes/Automação

- Ajustado ambiente de testes para evitar `ModuleNotFoundError` por imports de `sources` via `tests/conftest.py` (inclusão de caminhos da raiz e `src/`).
- Tornado determinístico o teste de filtragem de fim de semana em `tests/test_tomada_tempo.py` usando data fixa 01/08/2025 com timezone `America/Sao_Paulo`.
- Suíte validada localmente: 37 testes passando.

## Versão 0.5.1 (2025-08-09)
Rollback técnico da branch main para o snapshot exato do commit `9362503`.

### 🔄 Contexto
- PR #34: rollback seguro aplicando restauração completa da árvore para `9362503` em um único commit (histórico preservado).
- Tag de backup criada anteriormente: `backup/pre-rollback-9362503-20250808-222821`.

### 📌 O que mudou
- Revertidas mudanças introduzidas após `9362503` (algumas funcionalidades avançadas de logging, períodos de silêncio, workflow de issues e arquivamento iCal podem não estar disponíveis temporariamente).
- Reaplicado `.gitignore` para evitar versionamento de artefatos de teste e diretórios locais.
- CI/regression-tests não reintroduzido neste release (será revisitado futuramente).

### ✅ Impactos práticos
- O código volta a um estado estável anterior; documentação contém notas de pós-rollback para sinalizar possíveis divergências temporárias.
- Nenhuma migração de dados é necessária.

## Versão 0.5.0 (2025-08-04)
**Melhorias no Sistema de Logging e Configuração**

### 🚀 Novas Funcionalidades

- **Sistema de Logging Aprimorado**
  - Implementados códigos de erro estruturados para melhor rastreamento
  - Adicionado suporte a mensagens de erro com sugestões de correção
  - Melhorada a rotação e limpeza automática de logs
  - Níveis de log configuráveis por saída (console/arquivo)

- **Gerenciamento de Payloads**
  - Rotação automática baseada em quantidade e idade
  - Organização por fonte de dados
  - Configuração flexível de retenção
  - Limpeza inteligente de arquivos antigos

- **Validação de Configuração**
  - Módulo `config_validator.py` para validação centralizada
  - Validação de tipos e valores
  - Mensagens de erro detalhadas
  - Valores padrão sensatos

- **Períodos de Silêncio**
  - Validação robusta de configurações
  - Suporte a múltiplos períodos
  - Configuração flexível de dias e horários

- **Documentação**
  - Exemplos detalhados de configuração
  - Guia de códigos de erro
  - Referência completa das opções
  - Melhores práticas

## Versão 0.4.1 (2025-08-04)
**Correções de Bugs**

### 🐛 Correções de Bugs

- **Correção na Filtragem de Períodos de Silêncio**
  - Corrigido problema que causava a remoção de todos os eventos durante a filtragem
  - Melhorada a lógica de verificação de períodos ativos
  - Adicionada validação para eventos sem data
  - Melhorada a documentação dos métodos de filtragem

- **Correção no UIManager**
  - Atualizada chamada incorreta de `show_warning` para `show_warning_message`
  - Adicionada verificação de existência do método
  - Melhorada a mensagem de aviso exibida ao usuário

## Versão 0.4.0 (2025-08-03)
**Períodos de Silêncio**

### 🔇 Períodos de Silêncio

**Nova Funcionalidade Principal**: Implementação de períodos de silêncio configuráveis para filtrar eventos por horário.

#### Funcionalidades Adicionadas
- **Classe SilentPeriod**: Gerenciamento individual de períodos de silêncio
- **Classe SilentPeriodManager**: Gerenciamento de múltiplos períodos e filtragem de eventos
- **Configuração Flexível**: Períodos configuráveis via arquivo JSON
- **Suporte a Meia-Noite**: Períodos que cruzam a meia-noite (ex: 22:00-06:00)
- **Logs Detalhados**: Registro completo de eventos filtrados
- **Estatísticas**: Contadores de eventos filtrados nas estatísticas de processamento

#### Configuração
```json
{
  "general": {
    "silent_periods": [
      {
        "enabled": true,
        "name": "Noite",
        "start_time": "22:00",
        "end_time": "06:00",
        "days_of_week": ["monday", "tuesday", "wednesday", "thursday", "sunday"]
      }
    ]
  }
}
```

#### Comportamento
- Eventos durante períodos de silêncio são filtrados do arquivo iCal
- Eventos filtrados são registrados nos logs para auditoria
- Resumo de eventos filtrados exibido no terminal
- Não afeta a coleta ou processamento inicial dos eventos

#### Melhorias Técnicas
- Testes unitários completos (15 casos de teste)
- Validação robusta de configuração
- Tratamento de erros e casos extremos
- Integração transparente com o pipeline de processamento existente

#### Issue Relacionada
- **Issue #22**: ✨ Adicionar suporte a período de silêncio para eventos

## Versão 0.3.0 (2025-08-03)
**Correção de Links de Transmissão e Arquivos iCal**

### 🐛 Correções
- **Links de Transmissão**
  - Corrigida a perda de links de transmissão durante o processamento de eventos
  - Implementado tratamento adequado para diferentes formatos de links de streaming
  - Adicionada validação de URLs de streaming
  - Melhorada a formatação de links no arquivo iCal final

- **Arquivos iCal**
  - Implementada rotação automática de arquivos iCal antigos
  - Arquivos antigos são movidos para a subpasta `output/history/`
  - Mantido apenas o arquivo mais recente na pasta raiz de saída
  - Adicionada documentação sobre o sistema de arquivamento

### 🔧 Melhorias Técnicas
- Aprimorado o método `_normalize_streaming_links` para suportar múltiplos formatos de entrada
- Adicionada verificação de duplicação de links de streaming
- Melhor tratamento de erros durante o processamento de links
- Otimização no armazenamento de metadados dos eventos

## Versão 0.2.0 (2025-08-02)
**Workflow Unificado de Gestão de Issues**

### ✨ Novas Funcionalidades
- **Sistema de Importação de Issues**
  - Script `import_issues.py` para criação automática de issues no GitHub
  - Suporte a formatação Markdown completa nos corpos das issues
  - Importação em lote de múltiplas issues
  - Rastreamento de issues importadas

- **Estrutura de Diretórios Padronizada**
  - `open/`: Issues a serem processadas
  - `imported/`: Issues já importadas (com timestamp)
  - `closed/`: Issues resolvidas e fechadas
  - `templates/`: Modelos para novas issues

- **Templates de Issues**
  - Modelo para relatórios de bugs
  - Modelo para solicitações de funcionalidades
  - Documentação detalhada para cada tipo de issue

### 📚 Documentação
- Atualizado `README.md` com instruções detalhadas
- Adicionada seção de boas práticas
- Documentado fluxo completo de trabalho
- Incluídos exemplos de uso

### 🔧 Melhorias Técnicas
- Validação de dados nas issues
- Tratamento de erros aprimorado
- Suporte a metadados avançados
- Rastreamento de issues relacionadas

## Versão 0.1.3 (2025-08-02)
**Melhorias no Sistema de Logs e Configuração**

### 🐛 Correções
- **Sistema de Logs**: Corrigido acesso seguro às configurações
  - Resolvido erro `'ConfigManager' object is not subscriptable` na limpeza de logs
  - Implementado método `_get_log_config` para acesso consistente às configurações
  - Melhorado tratamento de erros na rotação e limpeza de logs
  - Adicionada verificação de existência de diretórios antes de operações de arquivo

### 📚 Documentação
- Adicionado arquivo `LOGGING_AND_CONFIGURATION.md` com documentação detalhada sobre:
  - Configuração de níveis de log
  - Estrutura de diretórios de logs
  - Políticas de retenção e rotação
  - Solução de problemas comuns
  - Boas práticas para uso do sistema de logs

## Versão 0.1.2 (2025-08-02)
**Melhorias na Estrutura do Projeto**

### 🚀 Melhorias
- **Reorganização da Estrutura de Diretórios**:
  - Movidos arquivos de configuração para diretório `config/`
  - Atualizados imports para usar caminhos absolutos
  - Melhorada a organização do código fonte
  - Documentação atualizada para refletir a nova estrutura

## Versão 0.1.1 (2025-08-02)
**Correção Crítica de Filtragem de Fim de Semana**

### 🐛 Correções
- **Issue #5**: Corrigida detecção do final de semana atual na TomadaTempoSource
  - **Problema Resolvido**: Sistema estava incluindo eventos de finais de semana futuros
  - **Correção de Parsing**: Datas brasileiras (DD/MM/YYYY) agora interpretadas corretamente
  - **Correção de Timezone**: Implementado suporte consistente ao timezone America/Sao_Paulo
  - **Filtro Aprimorado**: Implementado filtro por range de datas para limitar coleta ao fim de semana vigente
  - **Testes Adicionados**: Criados testes automatizados para validação da filtragem

### 📋 Detalhes Técnicos
- Método `parse_date_time` na BaseSource atualizado para priorizar formato brasileiro
- Método `collect_events` na TomadaTempoSource corrigido para calcular range correto do fim de semana
- Método `_get_next_weekend` ajustado para retornar sexta-feira do fim de semana atual
- Script de debug criado para análise detalhada da filtragem

### ✅ Critérios de Aceitação Atendidos
- 100% dos eventos exibidos pertencem ao final de semana atual
- Nenhum evento futuro incluído indevidamente
- Transição de semanas funciona corretamente
- Desempenho mantido
- Timezone America/Sao_Paulo respeitado

## Versão 0.1.0 (2025-08-02)
**Versão Inicial**

### 🚀 Novas Funcionalidades
- **Sistema de Coleta de Eventos**
  - Coleta automática de eventos de múltiplas fontes
  - Suporte a diferentes categorias de automobilismo
  - Geração de arquivos iCal para importação no Google Calendar

- **Interface de Linha de Comando**
  - Interface intuitiva com feedback visual
  - Opções de configuração flexíveis
  - Logs detalhados para depuração

- **Sistema de Logging**
  - Rotação automática de arquivos de log
  - Níveis de log configuráveis
  - Retenção personalizável de logs

- **Gerenciamento de Issues**
  - Importação automatizada de issues via JSON
  - Rastreamento de bugs e melhorias
  - Documentação detalhada do processo

### 🛠 Melhorias
- Aprimoramento na detecção de categorias
- Melhor processamento de datas e fusos horários
- Tratamento de erros mais robusto

### 🐛 Correções
- Corrigida detecção de eventos sem data explícita
- Ajustada filtragem de eventos de fim de semana
- Corrigidos problemas de codificação de caracteres

### 📦 Dependências
- Python 3.8+
- Bibliotecas listadas em `requirements.txt`

### 📝 Notas de Atualização
Esta é a versão inicial do projeto, contendo toda a funcionalidade básica para coleta e exportação de eventos de automobilismo.

## Release (2025-08-09)
- Tipo: Fix
- Descrição: Corrige comparações naive/aware ao filtrar eventos por fim de semana.
- Impacto: Geração de iCal sem erros; 75 eventos processados.
- Arquivo: `output/motorsport_events_20250808.ics`
- Notas: Garantir timezone na configuração do projeto.

## Patch: testes de integração (parsing/resiliência) adicionados para elevar cobertura Integration/E2E (#105)<|MERGE_RESOLUTION|>--- conflicted
+++ resolved
@@ -2,7 +2,8 @@
 
 Este arquivo contém um registro acumulativo de todas as versões lançadas do projeto, com notas detalhadas sobre as mudanças em cada versão.
 
-<<<<<<< HEAD
+## Não Lançado
+
 ## Versão 0.6.9 (2025-08-27)
 Fix — Deduplicação Semântica (Issue #160)
 
@@ -11,9 +12,6 @@
   - Normalização do `similarity_threshold` (aceita 0..1 ou 0..100) no modo IA desabilitada
   - Melhor tratamento de erros na comparação de similaridade
   - Testes de integração atualizados para validar consistência
-=======
-## Não Lançado
->>>>>>> 85c16910
 
 ## Versão 0.6.8 (2025-08-27)
 AI — Categorização Semântica Offline (Issue #163)
