# Notas de Versão

Este arquivo contém um registro acumulativo de todas as versões lançadas do projeto, com notas detalhadas sobre as mudanças em cada versão.

## Não Lançado

## Versão 0.5.21 (2025-08-18)

CI/Codecov — Cobertura e uploads restritos a XML

- Workflow `.github/workflows/tests.yml`:
  - Desabilitada a busca automática do Codecov (`disable_search: true`) em todos os uploads (unit/e2e/integration) para impedir inclusão de arquivos não relacionados.
  - Uploads explicitamente apontando para `coverage.xml`, `coverage_e2e.xml` e `coverage_integration.xml` com flags (`unit`, `e2e`, `integration`).
  - Escopo de cobertura de E2E e Integration ampliado para `--cov=src` e `--cov=sources` para garantir geração dos XMLs esperados.
- Sem impacto funcional no runtime; mudanças limitadas ao pipeline de CI.
- Versionamento: bump para `0.5.21` em `src/__init__.py`.

## Versão 0.5.19 (2025-08-18)

Fix — ICS: Streaming links ordenados e limitados (determinismo)

- `src/ical_generator.py`: `_create_event_description` agora normaliza (`strip`), remove duplicados, ordena alfabeticamente e limita aos 3 primeiros os `streaming_links` antes de renderizar na `DESCRIPTION`.
- Teste de integração validado: `tests/integration/test_phase2_ical_options_and_edges.py::test_edges_streaming_sorted_and_limited_with_alarms` com `pytest -m integration` (31 passed, 4 skipped, 1 xfailed); cobertura 53.15% (>45%).
- Rastreabilidade: PRs #110/#112; Issue #105.

Documentação — Issue #105: reabertura e inclusão do Plano — Fase 3 (alinhado a `.windsurf/rules/tester.md`), sem mudanças de código. Docs sincronizadas: `docs/issues/open/issue-105.{md,json}`; `CHANGELOG.md` e `RELEASES.md` atualizados.

Documentação — Issue #83: documentação e rastreabilidade sincronizadas (sem mudanças de código/funcionalidade).

<<<<<<< HEAD
CI/Tests — Cobertura por flags e separação E2E vs Integration

- Workflow `.github/workflows/tests.yml`: confirmada a cobertura focada por job (`integration` e `e2e`) e execução dos E2E via padrão `tests/integration/test_phase2_e2e_*.py` com flag `e2e` no Codecov.
- Testes: removido marcador indevido `@pytest.mark.integration` de `tests/integration/test_phase2_e2e_happy.py` para evitar inclusão no job `integration`.
- Documentação: `docs/tests/overview.md` atualizado para deixar explícito que testes E2E não devem usar o marcador `integration`, pois são executados em job separado (`e2e`) no CI.

=======
>>>>>>> 235f081b
Testes — Cobertura Pontual (CategoryDetector e DataCollector):
- CategoryDetector: novo teste unitário cobrindo branches faltantes em `src/category_detector.py` (normalização vazia, mapeamentos custom e aprendizado a partir de arquivo salvo). Arquivo: `tests/unit/category/test_category_detector_additional_coverage.py`. Resultado: 100% no run focado.
- DataCollector: novo teste unitário para caminho de timeout na coleta concorrente, cobrindo estatísticas e erro do futuro não concluído. Arquivo: `tests/unit/data_collector/test_data_collector_timeout_not_done.py`. Resultado: 100% no run focado.

- Integração — Codecov Hardening (Issue #103): OIDC habilitado nos uploads do Codecov (`use_oidc: true`), varredura automática desabilitada (`disable_search: true`), `codecov.yml` mínimo (statuses informativos `project`/`patch`, `comment: false`) e upload adicional do E2E (flag `e2e`). Documentação atualizada (`tests/README.md`, `docs/TEST_AUTOMATION_PLAN.md`).

- Integração — Codecov Components e Tests Analytics (Issue #104): componentes no `codecov.yml` (inclui `sources/` para evitar cobertura "unassigned"); habilitado Tests Analytics via `codecov/test-results-action@v1` com uploads por job (`tests`/`unit`, `integration`, `e2e_happy`/`e2e`) e `if: always()`; ajustado `pytest` com `-o junit_family=legacy`; links do Codecov corrigidos para slug `/github`; `.gitignore` ampliado para `tmp/`, `coverage_*.xml`, `htmlcov-*/`, `test_results_*/`; documentação atualizada (`README.md`, `tests/README.md`, `docs/TEST_AUTOMATION_PLAN.md`, `docs/issues/open/issue-104.{md,json}`).

 - Atualizados: `docs/issues/open/issue-83.{md,json}`, `docs/TEST_AUTOMATION_PLAN.md`, `tests/README.md`, `docs/tests/scenarios/phase2_scenarios.md`, `docs/tests/scenarios/SCENARIOS_INDEX.md`, `CHANGELOG.md`.
 - Branch: `tests/issue-83-docs-traceability`.

 - Integração — PayloadManager

   - Teste: `tests/integration/test_phase2_payload_manager.py`
   - Escopo: serialização de payloads (JSON/HTML/binário), compressão `gzip`, limpeza por idade e por quantidade (retenção), e estatísticas agregadas por fonte.
   - Estabilidade: execução local estável, sem flakes observados.
   - Métricas: suíte completa com **366 passed**, **5 skipped**; cobertura global consolidada em **~91.75%** (visível no Codecov por job/flag).

- Integração — Fase 3 IT1 (Issue #105)
  - Teste adicionado: `tests/integration/test_phase3_data_collector_concurrent.py` — valida concorrência de coleta, agregação parcial e estatísticas do `DataCollector` sem rede real (mocks via `tests/conftest.py`).
  - Execução local (integration): `21 passed, 3 skipped, 1 xfailed` em ~6.4s; cobertura consolidada (~48% global no run de integração).
  - Cobertura específica (integration): `src/data_collector.py` ~62% linhas. Próximo: backoff e partial aggregation dedicados.
  - Versionamento: bump para `0.5.17` aplicado em `src/__init__.py`.
  - Documentação: `CHANGELOG.md` e `docs/issues/open/issue-105.md` atualizados.

- Correções — TomadaTempo (Fallback de datas em texto)
  - Corrigido fallback do `TomadaTempoSource` para normalizar datas extraídas do contexto/linhas de programação para o formato ISO `YYYY-MM-DD`.
  - Afeta `sources/tomada_tempo.py`: datas inferidas pelo contexto agora são convertidas para ISO antes de compor os eventos.
  - Testes: `tests/integration/test_phase3_tomada_tempo_integration.py::test_integration_programming_text_only_fallback` aprovado com `-c /dev/null`; arquivo completo e suíte `-m integration` sem regressões.
  - Rastreabilidade: Issue #105 (Fase 3 — IT1).

- Integração — Fase 3 IT2 (Issue #105)
  - Teste adicionado: `tests/integration/test_phase3_category_detector_integration_simple.py` — valida matches básicos (F1, F2, MotoGP, WEC) e filtragem por confiança do `CategoryDetector` usando eventos simulados (sem I/O externo).
  - Correção: `src/category_detector.py` — `detect_category()` passa a retornar metadata consistente com chave `category_type` mesmo quando `raw_text` está vazio, evitando `KeyError` em `batch_detect_categories`.
  - Execução local (integration): testes passam de forma determinística; cobertura do módulo `src/category_detector.py` elevou de ~52% para ~57% no run de integração.
  - Documentação sincronizada: `CHANGELOG.md` e `RELEASES.md` atualizados; rastreabilidade em Issue #105.

- Integração — Fase 3 IT3 (Issue #105)
  - Teste adicionado: `tests/integration/test_phase3_event_processor_merge_dedup.py` — valida merge/deduplicação entre duas fontes com prioridades distintas, unificação de `streaming_links`, preservação de `official_url` mais relevante e seleção pela maior `source_priority`; inclui asserts de `processing_stats` do `EventProcessor`. Determinístico, sem I/O externo.
  - Teste adicionado: `tests/integration/test_phase3_ical_generator_basic.py` — gera um VEVENT mínimo com timezone `America/Sao_Paulo` em diretório temporário (`tmp_path`), valida o `.ics` via `ICalGenerator.validate_calendar()` e usa lembretes determinísticos.
  - Execução local: ambos passam com `pytest -q -c /dev/null`; tempo <3s; sem flakes.
  - Versionamento: bump para `0.5.18` aplicado em `src/__init__.py`.

- Integração — Fase 3 IT1 (Issue #105)
  - Teste adicionado: `tests/integration/test_phase3_data_collector_concurrent.py` — valida concorrência de coleta, agregação parcial e estatísticas do `DataCollector` sem rede real (mocks via `tests/conftest.py`).
  - Execução local (integration): `21 passed, 3 skipped, 1 xfailed` em ~6.4s; cobertura consolidada (~48% global no run de integração).
  - Cobertura específica (integration): `src/data_collector.py` ~62% linhas. Próximo: backoff e partial aggregation dedicados.
  - Versionamento: bump para `0.5.17` aplicado em `src/__init__.py`.
  - Documentação: `CHANGELOG.md` e `docs/issues/open/issue-105.md` atualizados.

- Correções — TomadaTempo (Fallback de datas em texto)
  - Corrigido fallback do `TomadaTempoSource` para normalizar datas extraídas do contexto/linhas de programação para o formato ISO `YYYY-MM-DD`.
  - Afeta `sources/tomada_tempo.py`: datas inferidas pelo contexto agora são convertidas para ISO antes de compor os eventos.
  - Testes: `tests/integration/test_phase3_tomada_tempo_integration.py::test_integration_programming_text_only_fallback` aprovado com `-c /dev/null`; arquivo completo e suíte `-m integration` sem regressões.
  - Rastreabilidade: Issue #105 (Fase 3 — IT1).

- Integração — Fase 3 IT2 (Issue #105)
  - Teste adicionado: `tests/integration/test_phase3_category_detector_integration_simple.py` — valida matches básicos (F1, F2, MotoGP, WEC) e filtragem por confiança do `CategoryDetector` usando eventos simulados (sem I/O externo).
  - Correção: `src/category_detector.py` — `detect_category()` passa a retornar metadata consistente com chave `category_type` mesmo quando `raw_text` está vazio, evitando `KeyError` em `batch_detect_categories`.
  - Execução local (integration): testes passam de forma determinística; cobertura do módulo `src/category_detector.py` elevou de ~52% para ~57% no run de integração.
  - Documentação sincronizada: `CHANGELOG.md` e `RELEASES.md` atualizados; rastreabilidade em Issue #105.

- Integração — Fase 3 IT3 (Issue #105)
  - Teste adicionado: `tests/integration/test_phase3_event_processor_merge_dedup.py` — valida merge/deduplicação entre duas fontes com prioridades distintas, unificação de `streaming_links`, preservação de `official_url` mais relevante e seleção pela maior `source_priority`; inclui asserts de `processing_stats` do `EventProcessor`. Determinístico, sem I/O externo.
  - Teste adicionado: `tests/integration/test_phase3_ical_generator_basic.py` — gera um VEVENT mínimo com timezone `America/Sao_Paulo` em diretório temporário (`tmp_path`), valida o `.ics` via `ICalGenerator.validate_calendar()` e usa lembretes determinísticos.
  - Execução local: ambos passam com `pytest -q -c /dev/null`; tempo <3s; sem flakes.
  - Versionamento: bump para `0.5.18` aplicado em `src/__init__.py`.

- CI — Cobertura visível por job (Issue #105)

  - `.github/workflows/tests.yml` atualizado para melhorar a visibilidade da cobertura por job:
    - `pytest`: `--cov-report=term:skip-covered` para imprimir sumário de cobertura no console.
    - Passo pós-`pytest` por job (unit/e2e/integration): extração do atributo `line-rate` dos XMLs (`coverage*.xml`) via `grep/sed/awk`, impressão no log, publicação no `$GITHUB_STEP_SUMMARY` e exposição como output do step (`steps.coverage_*/outputs.percent`).
  - Baseline: cobertura global 91,27% (Codecov, commit `2096dd8`, branch `chore/issue-105`).
  - Documentação sincronizada: `docs/issues/open/issue-105.{md,json}`, `CHANGELOG.md`, `RELEASES.md`.

- Integração — Lote 1 (Issue #105):
    - Testes de integração adicionados para módulos prioritários: `src/utils/config_validator.py`, `src/config_manager.py`, `src/silent_period.py`, `src/category_detector.py`.
    - Total: 13 testes, 0 skips; execução local estável.
    - Cobertura aproximada (integration): `config_validator` ~58%, `config_manager` ~70%, `silent_period` ~65%, `category_detector` ~52%.
    - Baseline: cobertura global 91,27% (Codecov, commit `2096dd8`, branch `chore/issue-105`).
    - Documentação sincronizada: `docs/issues/open/issue-105.{md,json}`, `CHANGELOG.md`, `RELEASES.md`.
    - Baseline (local): Integration ~40%; E2E (happy) ~40%.
    - Documentação sincronizada: `docs/issues/open/issue-105.{md,json}`, `CHANGELOG.md`.

- Integração — Lote 2 (Issue #105):
    - Novos testes de integração:
      - `tests/integration/test_phase2_orchestration_silent_manager.py`: orquestração entre `SilentPeriodManager` e `ConfigManager`, cobrindo período silencioso cruzando a meia-noite (sex/sáb 22:00→06:00), verificação de metadados e estatísticas.
      - `tests/integration/test_phase2_config_manager.py`: complementos para `ConfigManager` (merge profundo com defaults e persistência save/load usando arquivos temporários).
    - Execução local: ambos passam de forma determinística usando `pytest -q -c /dev/null` (evita gates globais); aviso de marker `integration` esperado nesse modo e inexistente quando usando `pytest.ini`.
  - Próximos: ampliar cenários para `sources/tomada_tempo.py`, `src/data_collector.py`, `src/event_processor.py` e `src/ical_generator.py` conforme plano da issue #105.

 - Integração — Fase 4: TomadaTempo (Issue #105)
   - Planejamento e stubs criados na PR #110: `docs/tests/scenarios/phase4_scenarios.md`, `tests/integration/test_phase4_tomada_tempo_end_to_end_snapshot.py`, `tests/integration/test_phase4_tomada_tempo_errors.py`, e estrutura `tests/snapshots/phase4/`.
   - Próximos passos: adicionar fixtures HTML (AM/PM, sem minutos, overnight, malformado), implementar E2E → ICS com snapshot canônico e testes de erros; executar 3× localmente (<30s) e registrar estabilidade.
   - Fixtures HTML adicionadas para TomadaTempo: `tests/fixtures/html/tomada_tempo_weekend_minimal.html`, `..._alt_header.html`, `..._no_minutes.html`, `..._overnight.html`, `..._edge_cases.html`, e `..._malformed.html` (novo). Documentação atualizada em `docs/tests/scenarios/phase4_scenarios.md` com a seção “Fixtures HTML”.

## Versão 0.5.16 (2025-08-17)
Integração — Fase 3: CategoryDetector Variants (Issue #105)

- Teste: `tests/integration/test_phase3_category_detector_variants.py`
- Cenários cobertos:
  - Tolerância a ruído/acentos para categorias conhecidas (ex.: `F1`, `WEC`).
  - Fallback combinatório em `detect_categories_batch` (prioriza `raw_category`; combina com `name` apenas quando necessário).
  - Aprendizado habilitado adiciona variações e persiste (save) corretamente.
  - Roundtrip de persistência: `save_learned_categories` → `load_learned_categories` preserva dados.
- Estabilidade local: 11/11 testes passando, 3 execuções consecutivas, zero flakes; tempo total ~0.6–0.72s.
- Documentação sincronizada: `CHANGELOG.md` (Unreleased), `docs/tests/scenarios/SCENARIOS_INDEX.md`, `docs/tests/scenarios/phase3_scenarios.md`.

 - Fix — ICS: ordenação determinística de eventos (Issue #84)

   - `src/ical_generator.py`: `generate_calendar` passou a ordenar VEVENTs por `datetime` convertido para UTC (fallback para naive) e por `display_name`/`name` para desempates, garantindo estabilidade do `.ics`.
   - Snapshot atualizado: `tests/snapshots/phase2/phase2_dedupe_order_consistency.ics` reordenado para refletir a nova ordem determinística.
   - Teste: `tests/integration/test_phase2_dedupe_order_consistency.py` executado 3× localmente sem cobertura/gates (`-c /dev/null`), sem flakes.
   - Documentação sincronizada: `CHANGELOG.md`, `docs/tests/overview.md`, `docs/tests/scenarios/phase2_scenarios.md`.

## Versão 0.5.16 (2025-08-15)
Integração — Fase 3, Iteração 1 (IT1) — Planejamento e sincronização (Issue #105)

- Escopo planejado (IT1):
  - Parsers da fonte `TomadaTempo` (`sources/tomada_tempo.py`): variantes de HTML/JSON e normalização.
  - Coletor (`src/data_collector.py`): backoff simples, agregação parcial e warnings sem crash.
- Testes planejados:
  - `tests/integration/test_phase3_tomada_tempo_parsing_variants.py`
  - `tests/integration/test_phase3_data_collector_backoff_and_partial.py`
- Qualidade/meta: Integration rumo a 75–80% mantendo CI <30s; 3× execuções sem flakes.
- Versionamento: bump de versão aplicado para `0.5.16` em `src/__init__.py`.
- Documentação: `CHANGELOG.md` ([Unreleased]) e `docs/issues/open/issue-105.md` atualizados com o plano e pedido de confirmação para iniciar a IT1.

## Versão 0.5.15 (2025-08-14)
Integração — Deduplicação, Ordenação e Consistência (Issue #84)

- Teste: `tests/integration/test_phase2_dedupe_order_consistency.py`
- Fixture: `tests/fixtures/integration/scenario_dedupe_order.json`
- Snapshot: `tests/snapshots/phase2/phase2_dedupe_order_consistency.ics`
- Normalização: `tests/utils/ical_snapshots.py` (UID fixo; remove `DTSTAMP/CREATED/LAST-MODIFIED/SEQUENCE/PRODID`; quebras `\n`).
- Regras validadas: dedupe por similaridade (nome/categoria/local) com tolerância de horário, ordenação por `DTSTART`, consistência de TZ via configuração.
- Estabilidade local: 3× sem flakes (<30s) com snapshot canônico estável.
- Documentação sincronizada: `CHANGELOG.md`, `RELEASES.md`, `tests/README.md`, `docs/tests/scenarios/phase2_scenarios.md`, `docs/issues/open/issue-84.{md,json}`.

## Versão 0.5.14 (2025-08-14)
Integração — Edge cases ICS (Issue #80)

- Fixtures de integração:
  - `tests/fixtures/integration/scenario_optionals_missing.json`
  - `tests/fixtures/integration/scenario_overnight.json`
  - `tests/fixtures/integration/scenario_timezones.json`
- Testes de integração:
  - `tests/integration/test_phase2_optionals.py`
  - `tests/integration/test_phase2_overnight.py`
  - `tests/integration/test_phase2_timezones.py`
- Snapshots ICS canônicos:
  - `tests/snapshots/phase2/phase2_optionals.ics`
  - `tests/snapshots/phase2/phase2_overnight.ics`
  - `tests/snapshots/phase2/phase2_timezones.ics`
- Normalização de snapshots via `tests/utils/ical_snapshots.py` (UID fixo, remoção de campos voláteis, `\n`).
- Estabilidade: cada teste executado 3× localmente, sem flakes (<30s por execução).
- Documentação sincronizada: `CHANGELOG.md`, `RELEASES.md`, `tests/README.md`, `docs/TEST_AUTOMATION_PLAN.md`.
- Rastreabilidade: `docs/issues/open/issue-80.{md,json}` atualizados.
- Versionamento: bump para `0.5.14` em `src/__init__.py`.

## Versão 0.5.13 (2025-08-13)
Correções de `EventProcessor` e integração E2E com snapshots ICS (Issues #82, #86)

- Correções na normalização do `EventProcessor` (campos/retornos, preservação de `display_name`).
- Ajustes no `ICalGenerator` para preservação de siglas em `display_category` (F1/F2/F3/WEC/WRC/WSBK/NASCAR) e mapeamento consistente para `SUMMARY`, `CATEGORIES` e `X-MOTORSPORT-CATEGORY`.
- Snapshots ICS estáveis (básico e E2E) após normalização via `tests/utils/ical_snapshots.py`.
- Novo job de CI `e2e_happy` em `.github/workflows/tests.yml` executando somente o E2E caminho feliz com cobertura e artefatos dedicados (`coverage_e2e.xml`, `htmlcov-e2e/`, `test_results_e2e/junit.xml`).
- Métricas locais: **339 passed**, **0 failed**; cobertura total **~91%**; E2E (3×): ~1.99s médio.
- Documentação sincronizada: `CHANGELOG.md`, `RELEASES.md`, `tests/README.md`, `docs/TEST_AUTOMATION_PLAN.md`, `docs/tests/scenarios/phase2_scenarios.md`.

## Próximo (Não Lançado)
Manutenção — Testes/Automação (issue #48, PR #55)

- Mocks essenciais para estabilidade da suíte:
  - Timezone fixo (`America/Sao_Paulo`) e aleatoriedade determinística (`random.seed(0)`).
  - Shims de rede: `sources.tomada_tempo.requests.get` e `sources.base_source.requests.Session`.
  - Isolamento de filesystem com `tmp_path`/`tmp_path_factory`.
  - Variáveis de ambiente com `monkeypatch.setenv`/`delenv`.
- Gate de cobertura temporário ajustado para 25% em `pytest.ini` durante estabilização.
- Documentação atualizada:
  - `tests/README.md` — seção de mocks essenciais e exemplos.
  - `README.md` — seção “🧪 Testes” com gate 25% e referências aos exemplos.
  - `CHANGELOG.md` — registro em “Não Lançado”.
  - Suíte estável: `79 passed`; cobertura total: 37.00%

- CI — Workflow de testes (Issue #72, PR #77 — draft)
  - Adicionado `.github/workflows/tests.yml` para execução de `pytest` com cobertura no CI (Ubuntu, Python 3.11)
  - Cache de pip por hash de `requirements*.txt`
  - Relatórios: `junit.xml`, `coverage.xml`, `htmlcov/` enviados como artefatos
  - Concurrency com `cancel-in-progress`
  - Documentação atualizada: `README.md`, `tests/README.md`, `CHANGELOG.md`

### Governança — Fase 2 (Testes Integrados e Validação de ICS)

- Épico: #78; Sub-issues: #79–#86
- Documentação sincronizada: `docs/TEST_AUTOMATION_PLAN.md`, `README.md`, `CHANGELOG.md`, `RELEASES.md`
- Rastreabilidade: `docs/issues/open/issue-{78..86}.{md,json}`
 - PR: #87 (https://github.com/dmirrha/motorsport-calendar/pull/87)

### Integração — Infra mínima e markers (Issue #85)

- Criado diretório `tests/integration/` (sem `__init__.py`, por convenção)
- Registrado marker `integration` em `pytest.ini` (markers registrados para evitar warnings)
 - Documentação atualizada: `tests/README.md`, `docs/tests/overview.md`, `docs/TEST_AUTOMATION_PLAN.md`
 - Smoke test `pytest -m integration -q -o addopts=""` executado localmente 3× (<30s): 0.84s, 0.68s, 0.71s
 - Arquivados artefatos da issue em `docs/issues/closed/issue-85-2025-08-13.{md,json}`

### Integração — Fixtures e Snapshots ICS (Issue #86)

- Estrutura para testes de integração com snapshots ICS estáveis:
  - Fixtures: `tests/fixtures/integration/scenario_basic.json`
  - Teste: `tests/integration/test_phase2_basic.py` (gera ICS e compara com snapshot normalizado)
  - Utilitário: `tests/utils/ical_snapshots.py` (`normalize_ics_text`, `compare_or_write_snapshot`)
  - Snapshot canônico: `tests/snapshots/phase2/phase2_basic.ics`
- Normalização de snapshots:
  - `UID` normalizado para token fixo; remoção de `DTSTAMP`, `CREATED`, `LAST-MODIFIED`, `SEQUENCE`, `PRODID`; quebras de linha unificadas para `\n`.
- Estabilidade: teste de integração executado 3× localmente sem flakes (<2s cada) com `-o addopts=""` (gate de cobertura desativado no comando). Gate global permanece configurado no projeto.
- Documentação sincronizada: `tests/README.md` (seção de snapshots) e `docs/tests/scenarios/phase2_scenarios.md` (cenário básico concluído).

### Integração — E2E Caminho Feliz (Issue #82)

- Teste: `tests/integration/test_phase2_e2e_happy.py` (gera ICS e compara com snapshot normalizado)
- Snapshot: `tests/snapshots/phase2/phase2_e2e_happy.ics`
- Execução local (sem cobertura/gate; ignorando `pytest.ini`):
  - Comando: `pytest -q -c /dev/null tests/integration/test_phase2_e2e_happy.py -k happy`
  - Run 1: 1 passed in 1.95s
  - Run 2: 1 passed in 2.02s
  - Run 3: 1 passed in 2.00s
- Média: ~1.99s; Estabilidade: 3/3 passes (<30s). Sem flakes.
- Observação: aviso de marker `integration` ocorre apenas com `-c /dev/null`; com `pytest.ini` normal os markers estão registrados.

### (movido para 0.5.10) Mocks/Fakes e Fixtures (Issue #79 — Fase 2)

### Integração — Job de Integração no CI (Issue #81)

- Adicionado job `integration` ao workflow `.github/workflows/tests.yml` executando `pytest -m integration` com cobertura via `pytest-cov`.
- Artefatos publicados: `test_results_integration/junit.xml`, `coverage_integration.xml`, `htmlcov-integration/`.
- Estratégia consistente com jobs existentes (Ubuntu, Python 3.11, cache pip, `-c /dev/null` para ignorar gates globais).

 - Fase 1.1 — Checklist reorganizada por issues (#59–#64) com sincronismo automático entre plano (`docs/TEST_AUTOMATION_PLAN.md`) e issues (docs/issues/open/issue-<n>.{md,json}); rastreabilidade 58–64 adicionada.

Issue #61 (PR #68 — draft)

- Cobertura de `src/event_processor.py`: **83%** (meta ≥60% atingida)
- Novos testes adicionados:
  - `tests/unit/processing/test_event_processor_normalization.py`
  - `tests/unit/processing/test_event_processor_dedup.py`
  - `tests/unit/processing/test_event_processor_stats_repr.py`
  - `tests/unit/processing/test_event_processor_pipeline.py`
- Escopo coberto: normalização (links/data/hora/categoria/local/país/sessão), deduplicação (threshold/tolerância/merge), pipeline (`process_events`), categorias (`_detect_categories`), weekend target (`_detect_target_weekend`), estatísticas e logs
- Execução local direcionada com `--cov=src/event_processor.py` para aferição do alvo sem afetar gate global durante estabilização

Issue #64 (concluída)

- Elevação de qualidade dos testes (qualidade-first) — ConfigManager
- Novos testes adicionados (determinísticos, isolados):
  - `tests/unit/config/test_config_manager_merge_and_nested_set.py`
  - `tests/unit/config/test_config_manager_validation_and_streaming.py`
  - `tests/unit/config/test_config_manager_save_errors.py`
- Escopo coberto: merge profundo com defaults, `get`/`set` com paths aninhados, validação (timezone inválida, diretório inacessível, seções ausentes), `get_streaming_providers` por região, e erros em `save_config` (mkdir/open) com rethrow e logs
- Métricas atuais: **191 passed**; cobertura global: **59.15%**; `src/config_manager.py`: **83%**
- Observação: sem duplicar testes existentes; alinhado ao guia `.windsurf/rules/tester.md` (determinismo <30s, isolamento de FS/TZ, oráculos claros)
 - Incremento atual: `PayloadManager` e `ICalGenerator`
   - Novos testes:
     - `tests/unit/utils/test_payload_manager_errors.py`
     - `tests/unit/ical/test_ical_generator_branches.py`
   - Ajustes de testes:
     - Construtor de `ICalGenerator`: uso correto do parâmetro `config_manager` no teste
     - `PayloadManager.save_payload`: exceção encapsulada validada como `IOError`
   - Métricas (pós-incremento):
     - Suíte: **205 passed**; cobertura global: **61.52%**
     - `src/utils/payload_manager.py`: **90%**
     - `src/ical_generator.py`: **93%**
  - Conclusão do P1 — `sources/tomada_tempo.py`: cobertura **90%** e **3×** execução estável (<30s); documentação sincronizada (`CHANGELOG.md`, `docs/TEST_AUTOMATION_PLAN.md`) e PR #73 atualizado com resumo.
  - P2 — `src/category_detector.py`:
     - Testes: persistência `save_learned_categories`/`load_learned_categories` (mock FS via `tmp_path`) e estatísticas `get_statistics`.
     - Ajustes: prioridade determinística de matches exatos sobre fuzzy; no batch, tentar `raw_category` antes de combinar com `name`.
     - Métricas: **258 passed**; cobertura global **67.78%**; módulo `category_detector` ~**96%**; estabilidade **3×** (<30s).
     - Docs sincronizadas: `CHANGELOG.md`, `RELEASES.md`, `docs/TEST_AUTOMATION_PLAN.md`, `docs/issues/open/issue-64.{md,json}`. PR #73 (draft) atualizado.

   - P3 — `src/utils/error_codes.py`:
     - Testes: mapeamentos específicos em `get_error_suggestions`, fallback para códigos desconhecidos e tipos inválidos, extração de severidade em `get_error_severity` (Enum vs string via `.value`).
     - Métricas: suíte **267 passed**; módulo `error_codes` > **90%**; cobertura global **68.04%**; estabilidade **3×** (<30s).
     - Docs sincronizadas: `CHANGELOG.md`, `RELEASES.md`, `docs/TEST_AUTOMATION_PLAN.md`, `docs/issues/open/issue-64.{md,json}`; PR #73 (draft) atualizado.
     - Versão: bump para `0.5.4`.

   - P4 — `src/data_collector.py`:
     - Testes mínimos com mocks (sem rede), cobrindo fluxos críticos, concorrência, remoção de fonte e estatísticas.
     - Métricas: módulo ~**67%**; cobertura global **71.98%** (na época); estabilidade **3×** (<30s).
     - Docs sincronizadas: `CHANGELOG.md`, `RELEASES.md`, `docs/TEST_AUTOMATION_PLAN.md`, `docs/issues/open/issue-64.{md,json}`; PR #73 (draft) atualizado.
     - Versão: bump para `0.5.5`.

    - P5 — `src/ui_manager.py`:
      - Testes adicionados: `tests/unit/ui_manager/test_ui_manager_basic.py` e `tests/unit/ui_manager/test_ui_manager_more.py` cobrindo progressão de etapas, resumos, mensagens, geração de iCal e instruções de importação; respeito a flags de UI (cores/ícones/desabilitado) sem I/O real.
      - Métricas: módulo **100%**; estabilidade **3×** (<30s).
      - Docs sincronizadas: `CHANGELOG.md`, `RELEASES.md`, `docs/TEST_AUTOMATION_PLAN.md`, `docs/issues/open/issue-64.{md,json}`; PR #73 (draft) atualizado.
      - Versão: bump para `0.5.6`.
    - P6 — `src/logger.py`:
      - Testes adicionados: `tests/unit/logger/test_logger_basic.py` e `tests/unit/logger/test_logger_misc.py` cobrindo inicialização/configuração (handlers/formatters/níveis), rotação, emissão de níveis, `save_payload` (json/html/text) incluindo exceções, `set_console_level`, `get_logger`, resumo/finalização de execução e helpers de domínio (category detection, remoção de duplicados, weekend, iCal, eventos por fonte) com fallbacks de config.
      - Estratégia: isolamento total de I/O real (uso de `tmp_path`), monkeypatch para desabilitar limpezas `_cleanup_old_logs` e `_cleanup_rotated_logs`, e handlers custom para capturar registros.
      - Métricas: módulo **83%**; suíte **295 passed**; estabilidade **3×** (<30s).
      - Docs sincronizadas: `CHANGELOG.md`, `RELEASES.md`, `docs/TEST_AUTOMATION_PLAN.md`, `docs/issues/open/issue-64.{md,json}`; PR #73 (draft) atualizado.
      - Versão: bump para `0.5.8`.

Issue #59 (PR #66 — draft)

- Testes unitários adicionais para `sources/tomada_tempo.py` (parsers e funções auxiliares)
- Cobertura do arquivo `sources/tomada_tempo.py`: 63%
- Suíte: 101 passed; cobertura global: 40.64%
- Documentação sincronizada: `docs/TEST_AUTOMATION_PLAN.md` e `docs/issues/open/issue-59.{md,json}`
- Nota: subtarefas avançadas originalmente listadas para #59 foram replanejadas para as issues #60–#64.
- Nota: bug de precedência ISO vs BR em `_extract_date()` será importado em lote ao final da Fase 1.1; arquivos mantidos no importador: `.github/import_issues/open/025-tomadatemposource-extract-date-parsing-precedence.{json,md}`.

Issue #60 (PR #67 — draft)

- Testes unitários para `BaseSource.make_request`
 - Cobertura do arquivo `sources/base_source.py`: **97%** (meta ≥60% atingida)
 - Suíte: **132 passed**; cobertura global: **38.57%**
 - Abrange: erros HTTP 4xx/5xx com retries e logs; backoff exponencial/rate-limit com monkeypatch em `time.sleep` (sem sleeps reais); comportamento seguro quando `logger=None` via `getattr` para métodos customizados; verificação de logs e salvamento de payload; teste opcional de rotação de `User-Agent` na 10ª requisição (determinístico via `random.choice`). Helpers/parsers cobertos: `parse_date_time`, `normalize_event_data`, `filter_weekend_events`, `_setup_session` (headers), `get_streaming_links`.
 - Incrementais entregues: campos ausentes/HTML malformado, `recent_errors` slice em `get_statistics`, `filter_weekend_events(None)`, formatos adicionais de data/segundos e timezone custom, estabilidade/variação de `_generate_event_id`.
 - Atualização (branch coverage): cobertos ramos adicionais — exceção em `filter_weekend_events`, limpeza de campos com espaços em `normalize_event_data`, e uso do context manager (`__enter__/__exit__`), `__str__`/`__repr__`.
- Bug corrigido (mantido para importação em lote): `.github/import_issues/open/026-basesource-logger-none-attributeerror.{md,json}` — remoção de fallback para `logging.getLogger(__name__)` quando `logger=None` e proteção de chamadas a métodos customizados com `getattr`.

Issue #62 (PR #69 — draft)

- Cobertura de `src/ical_generator.py`: **76%**
- Suíte: **156 passed**; cobertura global: **51.92%**
- Novos testes: `tests/unit/ical/test_ical_generator_extended.py`
- Observação: corrigido side-effect de monkeypatch global em `pytz.timezone` nos testes de processamento para não interferir nos testes de iCal

Issue #63

- Gate global de cobertura ajustado em `pytest.ini`: `--cov-fail-under=45`
- Suíte: **170 passed**; cobertura global: **57.86%**
- Novos testes adicionados:
  - `tests/unit/category/test_category_detector_basic.py`
  - `tests/unit/utils/test_payload_manager_extended.py`
  - `tests/unit/config/test_config_manager_basic.py`
- Documentação sincronizada: `tests/README.md`, `docs/TEST_AUTOMATION_PLAN.md`, `README.md`, `CHANGELOG.md`, `RELEASES.md`, `docs/issues/open/issue-63.{md,json}`

Fase 1 — Cenários (issue #50, PR #57 draft)

- Fixtures HTML adicionados para o parser `TomadaTempoSource`:
  - `tests/fixtures/html/tomada_tempo_weekend_minimal.html`
  - `tests/fixtures/html/tomada_tempo_weekend_alt_header.html`
  - `tests/fixtures/html/tomada_tempo_weekend_edge_cases.html` (AM/PM, ponto como separador, categoria `Unknown`)
  - `tests/fixtures/html/tomada_tempo_weekend_no_minutes.html` ("8h", "14 horas", "21", "às 10")
  - `tests/fixtures/html/tomada_tempo_weekend_overnight.html` (23:50 → 00:10 em dias distintos)
- Teste paramétrico atualizado consumindo os fixtures:
  - `tests/unit/sources/tomada_tempo/test_parse_calendar_page_fixtures.py`
  - Inclui assert de presença mínima de categoria `Unknown` para o fixture de edge cases
- Documentação atualizada:
  - `docs/tests/scenarios/SCENARIOS_INDEX.md`
  - `docs/tests/scenarios/phase1_scenarios.md`

Prioritários Fase 1 (issue #49, PR #56)

- Testes unitários focados em parsers de data/hora e timezone em `sources/tomada_tempo.py` e validações em `sources/base_source.py`.
- Testes unitários para processadores/validadores em `src/event_processor.py` (`_is_event_valid`, `_filter_weekend_events`).
- Casos de borda adicionados/ajustados para refletir precedência atual dos padrões de data.
 - Documentação e checklists sincronizados em `docs/TEST_AUTOMATION_PLAN.md` e `docs/issues/closed/issue-49.md`.
 - Testes adicionais implementados: `ICalGenerator.generate_calendar`/`validate_calendar` e `SilentPeriodManager.log_filtering_summary`.
 - PR #56 mergeada; issue #49 fechada automaticamente.

## Versão 0.5.10 (2025-08-13)
Mocks/Fakes e Fixtures (Issue #79 — Fase 2)

- Fixtures e fakes para testes determinísticos:
  - `freeze_datetime`: congela `datetime.now()`/`today()` nos módulos relevantes para tempo determinístico nos testes.
  - `fixed_uuid`: substitui `uuid.uuid4()` por UUID fixo para oráculos estáveis.
  - Fakes de HTTP consolidados: `_DummyResponse` e `_DummySession` com `patch_requests_get`/`patch_requests_session` em `tests/conftest.py` (sem rede real).
- Dados de teste:
  - Diretório `tests/data/` criado com `README.md` para artefatos mínimos (HTML/JSON/etc.).
- Documentação:
  - `tests/README.md` atualizado com instruções e exemplos das novas fixtures.
- Estabilidade e performance:
  - Suíte executada 3× consecutivas localmente sem flakes, cada run <30s; métricas atuais: 335 passed; cobertura ~90%.
- Rastreabilidade:
  - Branch de trabalho: `chore/issue-79-fakes-phase2`.
  - Plano e artefatos em `docs/issues/open/issue-79.{md,json}` atualizados.
- PR: #90 (merge via squash)

## Versão 0.5.2 (2025-08-09)
Manutenção — Testes/Automação

- Ajustado ambiente de testes para evitar `ModuleNotFoundError` por imports de `sources` via `tests/conftest.py` (inclusão de caminhos da raiz e `src/`).
- Tornado determinístico o teste de filtragem de fim de semana em `tests/test_tomada_tempo.py` usando data fixa 01/08/2025 com timezone `America/Sao_Paulo`.
- Suíte validada localmente: 37 testes passando.

## Versão 0.5.1 (2025-08-09)
Rollback técnico da branch main para o snapshot exato do commit `9362503`.

### 🔄 Contexto
- PR #34: rollback seguro aplicando restauração completa da árvore para `9362503` em um único commit (histórico preservado).
- Tag de backup criada anteriormente: `backup/pre-rollback-9362503-20250808-222821`.

### 📌 O que mudou
- Revertidas mudanças introduzidas após `9362503` (algumas funcionalidades avançadas de logging, períodos de silêncio, workflow de issues e arquivamento iCal podem não estar disponíveis temporariamente).
- Reaplicado `.gitignore` para evitar versionamento de artefatos de teste e diretórios locais.
- CI/regression-tests não reintroduzido neste release (será revisitado futuramente).

### ✅ Impactos práticos
- O código volta a um estado estável anterior; documentação contém notas de pós-rollback para sinalizar possíveis divergências temporárias.
- Nenhuma migração de dados é necessária.

## Versão 0.5.0 (2025-08-04)
**Melhorias no Sistema de Logging e Configuração**

### 🚀 Novas Funcionalidades

- **Sistema de Logging Aprimorado**
  - Implementados códigos de erro estruturados para melhor rastreamento
  - Adicionado suporte a mensagens de erro com sugestões de correção
  - Melhorada a rotação e limpeza automática de logs
  - Níveis de log configuráveis por saída (console/arquivo)

- **Gerenciamento de Payloads**
  - Rotação automática baseada em quantidade e idade
  - Organização por fonte de dados
  - Configuração flexível de retenção
  - Limpeza inteligente de arquivos antigos

- **Validação de Configuração**
  - Módulo `config_validator.py` para validação centralizada
  - Validação de tipos e valores
  - Mensagens de erro detalhadas
  - Valores padrão sensatos

- **Períodos de Silêncio**
  - Validação robusta de configurações
  - Suporte a múltiplos períodos
  - Configuração flexível de dias e horários

- **Documentação**
  - Exemplos detalhados de configuração
  - Guia de códigos de erro
  - Referência completa das opções
  - Melhores práticas

## Versão 0.4.1 (2025-08-04)
**Correções de Bugs**

### 🐛 Correções de Bugs

- **Correção na Filtragem de Períodos de Silêncio**
  - Corrigido problema que causava a remoção de todos os eventos durante a filtragem
  - Melhorada a lógica de verificação de períodos ativos
  - Adicionada validação para eventos sem data
  - Melhorada a documentação dos métodos de filtragem

- **Correção no UIManager**
  - Atualizada chamada incorreta de `show_warning` para `show_warning_message`
  - Adicionada verificação de existência do método
  - Melhorada a mensagem de aviso exibida ao usuário

## Versão 0.4.0 (2025-08-03)
**Períodos de Silêncio**

### 🔇 Períodos de Silêncio

**Nova Funcionalidade Principal**: Implementação de períodos de silêncio configuráveis para filtrar eventos por horário.

#### Funcionalidades Adicionadas
- **Classe SilentPeriod**: Gerenciamento individual de períodos de silêncio
- **Classe SilentPeriodManager**: Gerenciamento de múltiplos períodos e filtragem de eventos
- **Configuração Flexível**: Períodos configuráveis via arquivo JSON
- **Suporte a Meia-Noite**: Períodos que cruzam a meia-noite (ex: 22:00-06:00)
- **Logs Detalhados**: Registro completo de eventos filtrados
- **Estatísticas**: Contadores de eventos filtrados nas estatísticas de processamento

#### Configuração
```json
{
  "general": {
    "silent_periods": [
      {
        "enabled": true,
        "name": "Noite",
        "start_time": "22:00",
        "end_time": "06:00",
        "days_of_week": ["monday", "tuesday", "wednesday", "thursday", "sunday"]
      }
    ]
  }
}
```

#### Comportamento
- Eventos durante períodos de silêncio são filtrados do arquivo iCal
- Eventos filtrados são registrados nos logs para auditoria
- Resumo de eventos filtrados exibido no terminal
- Não afeta a coleta ou processamento inicial dos eventos

#### Melhorias Técnicas
- Testes unitários completos (15 casos de teste)
- Validação robusta de configuração
- Tratamento de erros e casos extremos
- Integração transparente com o pipeline de processamento existente

#### Issue Relacionada
- **Issue #22**: ✨ Adicionar suporte a período de silêncio para eventos

## Versão 0.3.0 (2025-08-03)
**Correção de Links de Transmissão e Arquivos iCal**

### 🐛 Correções
- **Links de Transmissão**
  - Corrigida a perda de links de transmissão durante o processamento de eventos
  - Implementado tratamento adequado para diferentes formatos de links de streaming
  - Adicionada validação de URLs de streaming
  - Melhorada a formatação de links no arquivo iCal final

- **Arquivos iCal**
  - Implementada rotação automática de arquivos iCal antigos
  - Arquivos antigos são movidos para a subpasta `output/history/`
  - Mantido apenas o arquivo mais recente na pasta raiz de saída
  - Adicionada documentação sobre o sistema de arquivamento

### 🔧 Melhorias Técnicas
- Aprimorado o método `_normalize_streaming_links` para suportar múltiplos formatos de entrada
- Adicionada verificação de duplicação de links de streaming
- Melhor tratamento de erros durante o processamento de links
- Otimização no armazenamento de metadados dos eventos

## Versão 0.2.0 (2025-08-02)
**Workflow Unificado de Gestão de Issues**

### ✨ Novas Funcionalidades
- **Sistema de Importação de Issues**
  - Script `import_issues.py` para criação automática de issues no GitHub
  - Suporte a formatação Markdown completa nos corpos das issues
  - Importação em lote de múltiplas issues
  - Rastreamento de issues importadas

- **Estrutura de Diretórios Padronizada**
  - `open/`: Issues a serem processadas
  - `imported/`: Issues já importadas (com timestamp)
  - `closed/`: Issues resolvidas e fechadas
  - `templates/`: Modelos para novas issues

- **Templates de Issues**
  - Modelo para relatórios de bugs
  - Modelo para solicitações de funcionalidades
  - Documentação detalhada para cada tipo de issue

### 📚 Documentação
- Atualizado `README.md` com instruções detalhadas
- Adicionada seção de boas práticas
- Documentado fluxo completo de trabalho
- Incluídos exemplos de uso

### 🔧 Melhorias Técnicas
- Validação de dados nas issues
- Tratamento de erros aprimorado
- Suporte a metadados avançados
- Rastreamento de issues relacionadas

## Versão 0.1.3 (2025-08-02)
**Melhorias no Sistema de Logs e Configuração**

### 🐛 Correções
- **Sistema de Logs**: Corrigido acesso seguro às configurações
  - Resolvido erro `'ConfigManager' object is not subscriptable` na limpeza de logs
  - Implementado método `_get_log_config` para acesso consistente às configurações
  - Melhorado tratamento de erros na rotação e limpeza de logs
  - Adicionada verificação de existência de diretórios antes de operações de arquivo

### 📚 Documentação
- Adicionado arquivo `LOGGING_AND_CONFIGURATION.md` com documentação detalhada sobre:
  - Configuração de níveis de log
  - Estrutura de diretórios de logs
  - Políticas de retenção e rotação
  - Solução de problemas comuns
  - Boas práticas para uso do sistema de logs

## Versão 0.1.2 (2025-08-02)
**Melhorias na Estrutura do Projeto**

### 🚀 Melhorias
- **Reorganização da Estrutura de Diretórios**:
  - Movidos arquivos de configuração para diretório `config/`
  - Atualizados imports para usar caminhos absolutos
  - Melhorada a organização do código fonte
  - Documentação atualizada para refletir a nova estrutura

## Versão 0.1.1 (2025-08-02)
**Correção Crítica de Filtragem de Fim de Semana**

### 🐛 Correções
- **Issue #5**: Corrigida detecção do final de semana atual na TomadaTempoSource
  - **Problema Resolvido**: Sistema estava incluindo eventos de finais de semana futuros
  - **Correção de Parsing**: Datas brasileiras (DD/MM/YYYY) agora interpretadas corretamente
  - **Correção de Timezone**: Implementado suporte consistente ao timezone America/Sao_Paulo
  - **Filtro Aprimorado**: Implementado filtro por range de datas para limitar coleta ao fim de semana vigente
  - **Testes Adicionados**: Criados testes automatizados para validação da filtragem

### 📋 Detalhes Técnicos
- Método `parse_date_time` na BaseSource atualizado para priorizar formato brasileiro
- Método `collect_events` na TomadaTempoSource corrigido para calcular range correto do fim de semana
- Método `_get_next_weekend` ajustado para retornar sexta-feira do fim de semana atual
- Script de debug criado para análise detalhada da filtragem

### ✅ Critérios de Aceitação Atendidos
- 100% dos eventos exibidos pertencem ao final de semana atual
- Nenhum evento futuro incluído indevidamente
- Transição de semanas funciona corretamente
- Desempenho mantido
- Timezone America/Sao_Paulo respeitado

## Versão 0.1.0 (2025-08-02)
**Versão Inicial**

### 🚀 Novas Funcionalidades
- **Sistema de Coleta de Eventos**
  - Coleta automática de eventos de múltiplas fontes
  - Suporte a diferentes categorias de automobilismo
  - Geração de arquivos iCal para importação no Google Calendar

- **Interface de Linha de Comando**
  - Interface intuitiva com feedback visual
  - Opções de configuração flexíveis
  - Logs detalhados para depuração

- **Sistema de Logging**
  - Rotação automática de arquivos de log
  - Níveis de log configuráveis
  - Retenção personalizável de logs

- **Gerenciamento de Issues**
  - Importação automatizada de issues via JSON
  - Rastreamento de bugs e melhorias
  - Documentação detalhada do processo

### 🛠 Melhorias
- Aprimoramento na detecção de categorias
- Melhor processamento de datas e fusos horários
- Tratamento de erros mais robusto

### 🐛 Correções
- Corrigida detecção de eventos sem data explícita
- Ajustada filtragem de eventos de fim de semana
- Corrigidos problemas de codificação de caracteres

### 📦 Dependências
- Python 3.8+
- Bibliotecas listadas em `requirements.txt`

### 📝 Notas de Atualização
Esta é a versão inicial do projeto, contendo toda a funcionalidade básica para coleta e exportação de eventos de automobilismo.

## Release (2025-08-09)
- Tipo: Fix
- Descrição: Corrige comparações naive/aware ao filtrar eventos por fim de semana.
- Impacto: Geração de iCal sem erros; 75 eventos processados.
- Arquivo: `output/motorsport_events_20250808.ics`
- Notas: Garantir timezone na configuração do projeto.

## Patch: testes de integração (parsing/resiliência) adicionados para elevar cobertura Integration/E2E (#105)<|MERGE_RESOLUTION|>--- conflicted
+++ resolved
@@ -27,16 +27,14 @@
 
 Documentação — Issue #83: documentação e rastreabilidade sincronizadas (sem mudanças de código/funcionalidade).
 
-<<<<<<< HEAD
 CI/Tests — Cobertura por flags e separação E2E vs Integration
 
 - Workflow `.github/workflows/tests.yml`: confirmada a cobertura focada por job (`integration` e `e2e`) e execução dos E2E via padrão `tests/integration/test_phase2_e2e_*.py` com flag `e2e` no Codecov.
 - Testes: removido marcador indevido `@pytest.mark.integration` de `tests/integration/test_phase2_e2e_happy.py` para evitar inclusão no job `integration`.
 - Documentação: `docs/tests/overview.md` atualizado para deixar explícito que testes E2E não devem usar o marcador `integration`, pois são executados em job separado (`e2e`) no CI.
 
-=======
->>>>>>> 235f081b
 Testes — Cobertura Pontual (CategoryDetector e DataCollector):
+
 - CategoryDetector: novo teste unitário cobrindo branches faltantes em `src/category_detector.py` (normalização vazia, mapeamentos custom e aprendizado a partir de arquivo salvo). Arquivo: `tests/unit/category/test_category_detector_additional_coverage.py`. Resultado: 100% no run focado.
 - DataCollector: novo teste unitário para caminho de timeout na coleta concorrente, cobrindo estatísticas e erro do futuro não concluído. Arquivo: `tests/unit/data_collector/test_data_collector_timeout_not_done.py`. Resultado: 100% no run focado.
 
