# Notas de Versão

Este arquivo contém um registro acumulativo de todas as versões lançadas do projeto, com notas detalhadas sobre as mudanças em cada versão.

## Não Lançado
Documentação — Issue #105: reabertura e inclusão do Plano — Fase 3 (alinhado a `.windsurf/rules/tester.md`), sem mudanças de código. Docs sincronizadas: `docs/issues/open/issue-105.{md,json}`; `CHANGELOG.md` e `RELEASES.md` atualizados.

Documentação — Issue #83: documentação e rastreabilidade sincronizadas (sem mudanças de código/funcionalidade).

Testes — Cobertura Pontual (CategoryDetector e DataCollector):
- CategoryDetector: novo teste unitário cobrindo branches faltantes em `src/category_detector.py` (normalização vazia, mapeamentos custom e aprendizado a partir de arquivo salvo). Arquivo: `tests/unit/category/test_category_detector_additional_coverage.py`. Resultado: 100% no run focado.
- DataCollector: novo teste unitário para caminho de timeout na coleta concorrente, cobrindo estatísticas e erro do futuro não concluído. Arquivo: `tests/unit/data_collector/test_data_collector_timeout_not_done.py`. Resultado: 100% no run focado.

- Integração — Codecov Hardening (Issue #103): OIDC habilitado nos uploads do Codecov (`use_oidc: true`), varredura automática desabilitada (`disable_search: true`), `codecov.yml` mínimo (statuses informativos `project`/`patch`, `comment: false`) e upload adicional do E2E (flag `e2e`). Documentação atualizada (`tests/README.md`, `docs/TEST_AUTOMATION_PLAN.md`).

- Integração — Codecov Components e Tests Analytics (Issue #104): componentes no `codecov.yml` (inclui `sources/` para evitar cobertura "unassigned"); habilitado Tests Analytics via `codecov/test-results-action@v1` com uploads por job (`tests`/`unit`, `integration`, `e2e_happy`/`e2e`) e `if: always()`; ajustado `pytest` com `-o junit_family=legacy`; links do Codecov corrigidos para slug `/github`; `.gitignore` ampliado para `tmp/`, `coverage_*.xml`, `htmlcov-*/`, `test_results_*/`; documentação atualizada (`README.md`, `tests/README.md`, `docs/TEST_AUTOMATION_PLAN.md`, `docs/issues/open/issue-104.{md,json}`).

 - Atualizados: `docs/issues/open/issue-83.{md,json}`, `docs/TEST_AUTOMATION_PLAN.md`, `tests/README.md`, `docs/tests/scenarios/phase2_scenarios.md`, `docs/tests/scenarios/SCENARIOS_INDEX.md`, `CHANGELOG.md`.
 - Branch: `tests/issue-83-docs-traceability`.

 - Integração — PayloadManager

   - Teste: `tests/integration/test_phase2_payload_manager.py`
   - Escopo: serialização de payloads (JSON/HTML/binário), compressão `gzip`, limpeza por idade e por quantidade (retenção), e estatísticas agregadas por fonte.
   - Estabilidade: execução local estável, sem flakes observados.
   - Métricas: suíte completa com **366 passed**, **5 skipped**; cobertura global consolidada em **~91.75%** (visível no Codecov por job/flag).

- Integração — Fase 3 IT1 (Issue #105)
  - Teste adicionado: `tests/integration/test_phase3_data_collector_concurrent.py` — valida concorrência de coleta, agregação parcial e estatísticas do `DataCollector` sem rede real (mocks via `tests/conftest.py`).
  - Execução local (integration): `21 passed, 3 skipped, 1 xfailed` em ~6.4s; cobertura consolidada (~48% global no run de integração).
  - Cobertura específica (integration): `src/data_collector.py` ~62% linhas. Próximo: backoff e partial aggregation dedicados.
  - Versionamento: bump para `0.5.17` aplicado em `src/__init__.py`.
  - Documentação: `CHANGELOG.md` e `docs/issues/open/issue-105.md` atualizados.

- Correções — TomadaTempo (Fallback de datas em texto)
  - Corrigido fallback do `TomadaTempoSource` para normalizar datas extraídas do contexto/linhas de programação para o formato ISO `YYYY-MM-DD`.
  - Afeta `sources/tomada_tempo.py`: datas inferidas pelo contexto agora são convertidas para ISO antes de compor os eventos.
  - Testes: `tests/integration/test_phase3_tomada_tempo_integration.py::test_integration_programming_text_only_fallback` aprovado com `-c /dev/null`; arquivo completo e suíte `-m integration` sem regressões.
  - Rastreabilidade: Issue #105 (Fase 3 — IT1).

- Integração — Fase 3 IT2 (Issue #105)
  - Teste adicionado: `tests/integration/test_phase3_category_detector_integration_simple.py` — valida matches básicos (F1, F2, MotoGP, WEC) e filtragem por confiança do `CategoryDetector` usando eventos simulados (sem I/O externo).
  - Correção: `src/category_detector.py` — `detect_category()` passa a retornar metadata consistente com chave `category_type` mesmo quando `raw_text` está vazio, evitando `KeyError` em `batch_detect_categories`.
  - Execução local (integration): testes passam de forma determinística; cobertura do módulo `src/category_detector.py` elevou de ~52% para ~57% no run de integração.
  - Documentação sincronizada: `CHANGELOG.md` e `RELEASES.md` atualizados; rastreabilidade em Issue #105.

- Integração — Fase 3 IT3 (Issue #105)
  - Teste adicionado: `tests/integration/test_phase3_event_processor_merge_dedup.py` — valida merge/deduplicação entre duas fontes com prioridades distintas, unificação de `streaming_links`, preservação de `official_url` mais relevante e seleção pela maior `source_priority`; inclui asserts de `processing_stats` do `EventProcessor`. Determinístico, sem I/O externo.
  - Teste adicionado: `tests/integration/test_phase3_ical_generator_basic.py` — gera um VEVENT mínimo com timezone `America/Sao_Paulo` em diretório temporário (`tmp_path`), valida o `.ics` via `ICalGenerator.validate_calendar()` e usa lembretes determinísticos.
  - Execução local: ambos passam com `pytest -q -c /dev/null`; tempo <3s; sem flakes.
  - Versionamento: bump para `0.5.18` aplicado em `src/__init__.py`.

- CI — Cobertura visível por job (Issue #105)

  - `.github/workflows/tests.yml` atualizado para melhorar a visibilidade da cobertura por job:
    - `pytest`: `--cov-report=term:skip-covered` para imprimir sumário de cobertura no console.
    - Passo pós-`pytest` por job (unit/e2e/integration): extração do atributo `line-rate` dos XMLs (`coverage*.xml`) via `grep/sed/awk`, impressão no log, publicação no `$GITHUB_STEP_SUMMARY` e exposição como output do step (`steps.coverage_*/outputs.percent`).
  - Baseline: cobertura global 91,27% (Codecov, commit `2096dd8`, branch `chore/issue-105`).
  - Documentação sincronizada: `docs/issues/open/issue-105.{md,json}`, `CHANGELOG.md`, `RELEASES.md`.

- Integração — Lote 1 (Issue #105):
    - Testes de integração adicionados para módulos prioritários: `src/utils/config_validator.py`, `src/config_manager.py`, `src/silent_period.py`, `src/category_detector.py`.
    - Total: 13 testes, 0 skips; execução local estável.
    - Cobertura aproximada (integration): `config_validator` ~58%, `config_manager` ~70%, `silent_period` ~65%, `category_detector` ~52%.
    - Baseline (local): Integration ~40%; E2E (happy) ~40%.
    - Documentação sincronizada: `docs/issues/open/issue-105.{md,json}`, `CHANGELOG.md`.

- Integração — Lote 2 (Issue #105):
    - Novos testes de integração:
      - `tests/integration/test_phase2_orchestration_silent_manager.py`: orquestração entre `SilentPeriodManager` e `ConfigManager`, cobrindo período silencioso cruzando a meia-noite (sex/sáb 22:00→06:00), verificação de metadados e estatísticas.
      - `tests/integration/test_phase2_config_manager.py`: complementos para `ConfigManager` (merge profundo com defaults e persistência save/load usando arquivos temporários).
<<<<<<< HEAD
    - Execução local: ambos passam de forma determinística usando `pytest -q -c /dev/null` (evita gates globais); aviso de marker `integration` esperado nesse modo e inexistente quando usando `pytest.ini`.
  - Próximos: ampliar cenários para `sources/tomada_tempo.py`, `src/data_collector.py`, `src/event_processor.py` e `src/ical_generator.py` conforme plano da issue #105.

 - Integração — Fase 4: TomadaTempo (Issue #105)
   - Planejamento e stubs criados na PR #110: `docs/tests/scenarios/phase4_scenarios.md`, `tests/integration/test_phase4_tomada_tempo_end_to_end_snapshot.py`, `tests/integration/test_phase4_tomada_tempo_errors.py`, e estrutura `tests/snapshots/phase4/`.
   - Próximos passos: adicionar fixtures HTML (AM/PM, sem minutos, overnight, malformado), implementar E2E → ICS com snapshot canônico e testes de erros; executar 3× localmente (<30s) e registrar estabilidade.
   - Fixtures HTML adicionadas para TomadaTempo: `tests/fixtures/html/tomada_tempo_weekend_minimal.html`, `..._alt_header.html`, `..._no_minutes.html`, `..._overnight.html`, `..._edge_cases.html`, e `..._malformed.html` (novo). Documentação atualizada em `docs/tests/scenarios/phase4_scenarios.md` com a seção “Fixtures HTML”.

## Versão 0.5.16 (2025-08-17)
Integração — Fase 3: CategoryDetector Variants (Issue #105)

- Teste: `tests/integration/test_phase3_category_detector_variants.py`
- Cenários cobertos:
  - Tolerância a ruído/acentos para categorias conhecidas (ex.: `F1`, `WEC`).
  - Fallback combinatório em `detect_categories_batch` (prioriza `raw_category`; combina com `name` apenas quando necessário).
  - Aprendizado habilitado adiciona variações e persiste (save) corretamente.
  - Roundtrip de persistência: `save_learned_categories` → `load_learned_categories` preserva dados.
- Estabilidade local: 11/11 testes passando, 3 execuções consecutivas, zero flakes; tempo total ~0.6–0.72s.
- Documentação sincronizada: `CHANGELOG.md` (Unreleased), `docs/tests/scenarios/SCENARIOS_INDEX.md`, `docs/tests/scenarios/phase3_scenarios.md`.
=======
    - Execução local: ambos passam de forma determinística usando `pytest -q -c /dev/null` (evita gates globais); aviso de marker `integration` esperado nesse modo e inexistente quando usando `pytest.ini`).
    - Próximos: ampliar cenários para `sources/tomada_tempo.py`, `src/data_collector.py`, `src/event_processor.py` e `src/ical_generator.py` conforme plano da issue #105.
>>>>>>> fb6d6c1a

 - Fix — ICS: ordenação determinística de eventos (Issue #84)

   - `src/ical_generator.py`: `generate_calendar` passou a ordenar VEVENTs por `datetime` convertido para UTC (fallback para naive) e por `display_name`/`name` para desempates, garantindo estabilidade do `.ics`.
   - Snapshot atualizado: `tests/snapshots/phase2/phase2_dedupe_order_consistency.ics` reordenado para refletir a nova ordem determinística.
   - Teste: `tests/integration/test_phase2_dedupe_order_consistency.py` executado 3× localmente sem cobertura/gates (`-c /dev/null`), sem flakes.
   - Documentação sincronizada: `CHANGELOG.md`, `docs/tests/overview.md`, `docs/tests/scenarios/phase2_scenarios.md`.

## Versão 0.5.15 (2025-08-14)
Integração — Deduplicação, Ordenação e Consistência (Issue #84)

- Teste: `tests/integration/test_phase2_dedupe_order_consistency.py`
- Fixture: `tests/fixtures/integration/scenario_dedupe_order.json`
- Snapshot: `tests/snapshots/phase2/phase2_dedupe_order_consistency.ics`
- Normalização: `tests/utils/ical_snapshots.py` (UID fixo; remove `DTSTAMP/CREATED/LAST-MODIFIED/SEQUENCE/PRODID`; quebras `\n`).
- Regras validadas: dedupe por similaridade (nome/categoria/local) com tolerância de horário, ordenação por `DTSTART`, consistência de TZ via configuração.
- Estabilidade local: 3× sem flakes (<30s) com snapshot canônico estável.
- Documentação sincronizada: `CHANGELOG.md`, `RELEASES.md`, `tests/README.md`, `docs/tests/scenarios/phase2_scenarios.md`, `docs/issues/open/issue-84.{md,json}`.

## Versão 0.5.14 (2025-08-14)
Integração — Edge cases ICS (Issue #80)

- Fixtures de integração:
  - `tests/fixtures/integration/scenario_optionals_missing.json`
  - `tests/fixtures/integration/scenario_overnight.json`
  - `tests/fixtures/integration/scenario_timezones.json`
- Testes de integração:
  - `tests/integration/test_phase2_optionals.py`
  - `tests/integration/test_phase2_overnight.py`
  - `tests/integration/test_phase2_timezones.py`
- Snapshots ICS canônicos:
  - `tests/snapshots/phase2/phase2_optionals.ics`
  - `tests/snapshots/phase2/phase2_overnight.ics`
  - `tests/snapshots/phase2/phase2_timezones.ics`
- Normalização de snapshots via `tests/utils/ical_snapshots.py` (UID fixo, remoção de campos voláteis, `\n`).
- Estabilidade: cada teste executado 3× localmente, sem flakes (<30s por execução).
- Documentação sincronizada: `CHANGELOG.md`, `RELEASES.md`, `tests/README.md`, `docs/TEST_AUTOMATION_PLAN.md`.
- Rastreabilidade: `docs/issues/open/issue-80.{md,json}` atualizados.
- Versionamento: bump para `0.5.14` em `src/__init__.py`.

## Versão 0.5.13 (2025-08-13)
Correções de `EventProcessor` e integração E2E com snapshots ICS (Issues #82, #86)

- Correções na normalização do `EventProcessor` (campos/retornos, preservação de `display_name`).
- Ajustes no `ICalGenerator` para preservação de siglas em `display_category` (F1/F2/F3/WEC/WRC/WSBK/NASCAR) e mapeamento consistente para `SUMMARY`, `CATEGORIES` e `X-MOTORSPORT-CATEGORY`.
- Snapshots ICS estáveis (básico e E2E) após normalização via `tests/utils/ical_snapshots.py`.
- Novo job de CI `e2e_happy` em `.github/workflows/tests.yml` executando somente o E2E caminho feliz com cobertura e artefatos dedicados (`coverage_e2e.xml`, `htmlcov-e2e/`, `test_results_e2e/junit.xml`).
- Métricas locais: **339 passed**, **0 failed**; cobertura total **~91%**; E2E (3×): ~1.99s médio.
- Documentação sincronizada: `CHANGELOG.md`, `RELEASES.md`, `tests/README.md`, `docs/TEST_AUTOMATION_PLAN.md`, `docs/tests/scenarios/phase2_scenarios.md`.

## Próximo (Não Lançado)
Manutenção — Testes/Automação (issue #48, PR #55)

- Mocks essenciais para estabilidade da suíte:
  - Timezone fixo (`America/Sao_Paulo`) e aleatoriedade determinística (`random.seed(0)`).
  - Shims de rede: `sources.tomada_tempo.requests.get` e `sources.base_source.requests.Session`.
  - Isolamento de filesystem com `tmp_path`/`tmp_path_factory`.
  - Variáveis de ambiente com `monkeypatch.setenv`/`delenv`.
- Gate de cobertura temporário ajustado para 25% em `pytest.ini` durante estabilização.
- Documentação atualizada:
  - `tests/README.md` — seção de mocks essenciais e exemplos.
  - `README.md` — seção “🧪 Testes” com gate 25% e referências aos exemplos.
  - `CHANGELOG.md` — registro em “Não Lançado”.
  - Suíte estável: `79 passed`; cobertura total: 37.00%

- CI — Workflow de testes (Issue #72, PR #77 — draft)
  - Adicionado `.github/workflows/tests.yml` para execução de `pytest` com cobertura no CI (Ubuntu, Python 3.11)
  - Cache de pip por hash de `requirements*.txt`
  - Relatórios: `junit.xml`, `coverage.xml`, `htmlcov/` enviados como artefatos
  - Concurrency com `cancel-in-progress`
  - Documentação atualizada: `README.md`, `tests/README.md`, `CHANGELOG.md`

### Governança — Fase 2 (Testes Integrados e Validação de ICS)

- Épico: #78; Sub-issues: #79–#86
- Documentação sincronizada: `docs/TEST_AUTOMATION_PLAN.md`, `README.md`, `CHANGELOG.md`, `RELEASES.md`
- Rastreabilidade: `docs/issues/open/issue-{78..86}.{md,json}`
 - PR: #87 (https://github.com/dmirrha/motorsport-calendar/pull/87)

### Integração — Infra mínima e markers (Issue #85)

- Criado diretório `tests/integration/` (sem `__init__.py`, por convenção)
- Registrado marker `integration` em `pytest.ini` (markers registrados para evitar warnings)
 - Documentação atualizada: `tests/README.md`, `docs/tests/overview.md`, `docs/TEST_AUTOMATION_PLAN.md`
 - Smoke test `pytest -m integration -q -o addopts=""` executado localmente 3× (<30s): 0.84s, 0.68s, 0.71s
 - Arquivados artefatos da issue em `docs/issues/closed/issue-85-2025-08-13.{md,json}`

### Integração — Fixtures e Snapshots ICS (Issue #86)

- Estrutura para testes de integração com snapshots ICS estáveis:
  - Fixtures: `tests/fixtures/integration/scenario_basic.json`
  - Teste: `tests/integration/test_phase2_basic.py` (gera ICS e compara com snapshot normalizado)
  - Utilitário: `tests/utils/ical_snapshots.py` (`normalize_ics_text`, `compare_or_write_snapshot`)
  - Snapshot canônico: `tests/snapshots/phase2/phase2_basic.ics`
- Normalização de snapshots:
  - `UID` normalizado para token fixo; remoção de `DTSTAMP`, `CREATED`, `LAST-MODIFIED`, `SEQUENCE`, `PRODID`; quebras de linha unificadas para `\n`.
- Estabilidade: teste de integração executado 3× localmente sem flakes (<2s cada) com `-o addopts=""` (gate de cobertura desativado no comando). Gate global permanece configurado no projeto.
- Documentação sincronizada: `tests/README.md` (seção de snapshots) e `docs/tests/scenarios/phase2_scenarios.md` (cenário básico concluído).

### Integração — E2E Caminho Feliz (Issue #82)

- Teste: `tests/integration/test_phase2_e2e_happy.py` (gera ICS e compara com snapshot normalizado)
- Snapshot: `tests/snapshots/phase2/phase2_e2e_happy.ics`
- Execução local (sem cobertura/gate; ignorando `pytest.ini`):
  - Comando: `pytest -q -c /dev/null tests/integration/test_phase2_e2e_happy.py -k happy`
  - Run 1: 1 passed in 1.95s
  - Run 2: 1 passed in 2.02s
  - Run 3: 1 passed in 2.00s
- Média: ~1.99s; Estabilidade: 3/3 passes (<30s). Sem flakes.
- Observação: aviso de marker `integration` ocorre apenas com `-c /dev/null`; com `pytest.ini` normal os markers estão registrados.

### (movido para 0.5.10) Mocks/Fakes e Fixtures (Issue #79 — Fase 2)

### Integração — Job de Integração no CI (Issue #81)

- Adicionado job `integration` ao workflow `.github/workflows/tests.yml` executando `pytest -m integration` com cobertura via `pytest-cov`.
- Artefatos publicados: `test_results_integration/junit.xml`, `coverage_integration.xml`, `htmlcov-integration/`.
- Estratégia consistente com jobs existentes (Ubuntu, Python 3.11, cache pip, `-c /dev/null` para ignorar gates globais).

 - Fase 1.1 — Checklist reorganizada por issues (#59–#64) com sincronismo automático entre plano (`docs/TEST_AUTOMATION_PLAN.md`) e issues (docs/issues/open/issue-<n>.{md,json}); rastreabilidade 58–64 adicionada.

Issue #61 (PR #68 — draft)

- Cobertura de `src/event_processor.py`: **83%** (meta ≥60% atingida)
- Novos testes adicionados:
  - `tests/unit/processing/test_event_processor_normalization.py`
  - `tests/unit/processing/test_event_processor_dedup.py`
  - `tests/unit/processing/test_event_processor_stats_repr.py`
  - `tests/unit/processing/test_event_processor_pipeline.py`
- Escopo coberto: normalização (links/data/hora/categoria/local/país/sessão), deduplicação (threshold/tolerância/merge), pipeline (`process_events`), categorias (`_detect_categories`), weekend target (`_detect_target_weekend`), estatísticas e logs
- Execução local direcionada com `--cov=src/event_processor.py` para aferição do alvo sem afetar gate global durante estabilização

Issue #64 (concluída)

- Elevação de qualidade dos testes (qualidade-first) — ConfigManager
- Novos testes adicionados (determinísticos, isolados):
  - `tests/unit/config/test_config_manager_merge_and_nested_set.py`
  - `tests/unit/config/test_config_manager_validation_and_streaming.py`
  - `tests/unit/config/test_config_manager_save_errors.py`
- Escopo coberto: merge profundo com defaults, `get`/`set` com paths aninhados, validação (timezone inválida, diretório inacessível, seções ausentes), `get_streaming_providers` por região, e erros em `save_config` (mkdir/open) com rethrow e logs
- Métricas atuais: **191 passed**; cobertura global: **59.15%**; `src/config_manager.py`: **83%**
- Observação: sem duplicar testes existentes; alinhado ao guia `.windsurf/rules/tester.md` (determinismo <30s, isolamento de FS/TZ, oráculos claros)
 - Incremento atual: `PayloadManager` e `ICalGenerator`
   - Novos testes:
     - `tests/unit/utils/test_payload_manager_errors.py`
     - `tests/unit/ical/test_ical_generator_branches.py`
   - Ajustes de testes:
     - Construtor de `ICalGenerator`: uso correto do parâmetro `config_manager` no teste
     - `PayloadManager.save_payload`: exceção encapsulada validada como `IOError`
   - Métricas (pós-incremento):
     - Suíte: **205 passed**; cobertura global: **61.52%**
     - `src/utils/payload_manager.py`: **90%**
     - `src/ical_generator.py`: **93%**
  - Conclusão do P1 — `sources/tomada_tempo.py`: cobertura **90%** e **3×** execução estável (<30s); documentação sincronizada (`CHANGELOG.md`, `docs/TEST_AUTOMATION_PLAN.md`) e PR #73 atualizado com resumo.
  - P2 — `src/category_detector.py`:
     - Testes: persistência `save_learned_categories`/`load_learned_categories` (mock FS via `tmp_path`) e estatísticas `get_statistics`.
     - Ajustes: prioridade determinística de matches exatos sobre fuzzy; no batch, tentar `raw_category` antes de combinar com `name`.
     - Métricas: **258 passed**; cobertura global **67.78%**; módulo `category_detector` ~**96%**; estabilidade **3×** (<30s).
     - Docs sincronizadas: `CHANGELOG.md`, `RELEASES.md`, `docs/TEST_AUTOMATION_PLAN.md`, `docs/issues/open/issue-64.{md,json}`. PR #73 (draft) atualizado.

   - P3 — `src/utils/error_codes.py`:
     - Testes: mapeamentos específicos em `get_error_suggestions`, fallback para códigos desconhecidos e tipos inválidos, extração de severidade em `get_error_severity` (Enum vs string via `.value`).
     - Métricas: suíte **267 passed**; módulo `error_codes` > **90%**; cobertura global **68.04%**; estabilidade **3×** (<30s).
     - Docs sincronizadas: `CHANGELOG.md`, `RELEASES.md`, `docs/TEST_AUTOMATION_PLAN.md`, `docs/issues/open/issue-64.{md,json}`; PR #73 (draft) atualizado.
     - Versão: bump para `0.5.4`.

   - P4 — `src/data_collector.py`:
     - Testes mínimos com mocks (sem rede), cobrindo fluxos críticos, concorrência, remoção de fonte e estatísticas.
     - Métricas: módulo ~**67%**; cobertura global **71.98%** (na época); estabilidade **3×** (<30s).
     - Docs sincronizadas: `CHANGELOG.md`, `RELEASES.md`, `docs/TEST_AUTOMATION_PLAN.md`, `docs/issues/open/issue-64.{md,json}`; PR #73 (draft) atualizado.
     - Versão: bump para `0.5.5`.

    - P5 — `src/ui_manager.py`:
      - Testes adicionados: `tests/unit/ui_manager/test_ui_manager_basic.py` e `tests/unit/ui_manager/test_ui_manager_more.py` cobrindo progressão de etapas, resumos, mensagens, geração de iCal e instruções de importação; respeito a flags de UI (cores/ícones/desabilitado) sem I/O real.
      - Métricas: módulo **100%**; estabilidade **3×** (<30s).
      - Docs sincronizadas: `CHANGELOG.md`, `RELEASES.md`, `docs/TEST_AUTOMATION_PLAN.md`, `docs/issues/open/issue-64.{md,json}`; PR #73 (draft) atualizado.
      - Versão: bump para `0.5.6`.
    - P6 — `src/logger.py`:
      - Testes adicionados: `tests/unit/logger/test_logger_basic.py` e `tests/unit/logger/test_logger_misc.py` cobrindo inicialização/configuração (handlers/formatters/níveis), rotação, emissão de níveis, `save_payload` (json/html/text) incluindo exceções, `set_console_level`, `get_logger`, resumo/finalização de execução e helpers de domínio (category detection, remoção de duplicados, weekend, iCal, eventos por fonte) com fallbacks de config.
      - Estratégia: isolamento total de I/O real (uso de `tmp_path`), monkeypatch para desabilitar limpezas `_cleanup_old_logs` e `_cleanup_rotated_logs`, e handlers custom para capturar registros.
      - Métricas: módulo **83%**; suíte **295 passed**; estabilidade **3×** (<30s).
      - Docs sincronizadas: `CHANGELOG.md`, `RELEASES.md`, `docs/TEST_AUTOMATION_PLAN.md`, `docs/issues/open/issue-64.{md,json}`; PR #73 (draft) atualizado.
      - Versão: bump para `0.5.8`.

Issue #59 (PR #66 — draft)

- Testes unitários adicionais para `sources/tomada_tempo.py` (parsers e funções auxiliares)
- Cobertura do arquivo `sources/tomada_tempo.py`: 63%
- Suíte: 101 passed; cobertura global: 40.64%
- Documentação sincronizada: `docs/TEST_AUTOMATION_PLAN.md` e `docs/issues/open/issue-59.{md,json}`
- Nota: subtarefas avançadas originalmente listadas para #59 foram replanejadas para as issues #60–#64.
- Nota: bug de precedência ISO vs BR em `_extract_date()` será importado em lote ao final da Fase 1.1; arquivos mantidos no importador: `.github/import_issues/open/025-tomadatemposource-extract-date-parsing-precedence.{json,md}`.

Issue #60 (PR #67 — draft)

- Testes unitários para `BaseSource.make_request`
 - Cobertura do arquivo `sources/base_source.py`: **97%** (meta ≥60% atingida)
 - Suíte: **132 passed**; cobertura global: **38.57%**
 - Abrange: erros HTTP 4xx/5xx com retries e logs; backoff exponencial/rate-limit com monkeypatch em `time.sleep` (sem sleeps reais); comportamento seguro quando `logger=None` via `getattr` para métodos customizados; verificação de logs e salvamento de payload; teste opcional de rotação de `User-Agent` na 10ª requisição (determinístico via `random.choice`). Helpers/parsers cobertos: `parse_date_time`, `normalize_event_data`, `filter_weekend_events`, `_setup_session` (headers), `get_streaming_links`.
 - Incrementais entregues: campos ausentes/HTML malformado, `recent_errors` slice em `get_statistics`, `filter_weekend_events(None)`, formatos adicionais de data/segundos e timezone custom, estabilidade/variação de `_generate_event_id`.
 - Atualização (branch coverage): cobertos ramos adicionais — exceção em `filter_weekend_events`, limpeza de campos com espaços em `normalize_event_data`, e uso do context manager (`__enter__/__exit__`), `__str__`/`__repr__`.
- Bug corrigido (mantido para importação em lote): `.github/import_issues/open/026-basesource-logger-none-attributeerror.{md,json}` — remoção de fallback para `logging.getLogger(__name__)` quando `logger=None` e proteção de chamadas a métodos customizados com `getattr`.

Issue #62 (PR #69 — draft)

- Cobertura de `src/ical_generator.py`: **76%**
- Suíte: **156 passed**; cobertura global: **51.92%**
- Novos testes: `tests/unit/ical/test_ical_generator_extended.py`
- Observação: corrigido side-effect de monkeypatch global em `pytz.timezone` nos testes de processamento para não interferir nos testes de iCal

Issue #63

- Gate global de cobertura ajustado em `pytest.ini`: `--cov-fail-under=45`
- Suíte: **170 passed**; cobertura global: **57.86%**
- Novos testes adicionados:
  - `tests/unit/category/test_category_detector_basic.py`
  - `tests/unit/utils/test_payload_manager_extended.py`
  - `tests/unit/config/test_config_manager_basic.py`
- Documentação sincronizada: `tests/README.md`, `docs/TEST_AUTOMATION_PLAN.md`, `README.md`, `CHANGELOG.md`, `RELEASES.md`, `docs/issues/open/issue-63.{md,json}`

Fase 1 — Cenários (issue #50, PR #57 draft)

- Fixtures HTML adicionados para o parser `TomadaTempoSource`:
  - `tests/fixtures/html/tomada_tempo_weekend_minimal.html`
  - `tests/fixtures/html/tomada_tempo_weekend_alt_header.html`
  - `tests/fixtures/html/tomada_tempo_weekend_edge_cases.html` (AM/PM, ponto como separador, categoria `Unknown`)
  - `tests/fixtures/html/tomada_tempo_weekend_no_minutes.html` ("8h", "14 horas", "21", "às 10")
  - `tests/fixtures/html/tomada_tempo_weekend_overnight.html` (23:50 → 00:10 em dias distintos)
- Teste paramétrico atualizado consumindo os fixtures:
  - `tests/unit/sources/tomada_tempo/test_parse_calendar_page_fixtures.py`
  - Inclui assert de presença mínima de categoria `Unknown` para o fixture de edge cases
- Documentação atualizada:
  - `docs/tests/scenarios/SCENARIOS_INDEX.md`
  - `docs/tests/scenarios/phase1_scenarios.md`

Prioritários Fase 1 (issue #49, PR #56)

- Testes unitários focados em parsers de data/hora e timezone em `sources/tomada_tempo.py` e validações em `sources/base_source.py`.
- Testes unitários para processadores/validadores em `src/event_processor.py` (`_is_event_valid`, `_filter_weekend_events`).
- Casos de borda adicionados/ajustados para refletir precedência atual dos padrões de data.
 - Documentação e checklists sincronizados em `docs/TEST_AUTOMATION_PLAN.md` e `docs/issues/closed/issue-49.md`.
 - Testes adicionais implementados: `ICalGenerator.generate_calendar`/`validate_calendar` e `SilentPeriodManager.log_filtering_summary`.
 - PR #56 mergeada; issue #49 fechada automaticamente.

## Versão 0.5.10 (2025-08-13)
Mocks/Fakes e Fixtures (Issue #79 — Fase 2)

- Fixtures e fakes para testes determinísticos:
  - `freeze_datetime`: congela `datetime.now()`/`today()` nos módulos relevantes para tempo determinístico nos testes.
  - `fixed_uuid`: substitui `uuid.uuid4()` por UUID fixo para oráculos estáveis.
  - Fakes de HTTP consolidados: `_DummyResponse` e `_DummySession` com `patch_requests_get`/`patch_requests_session` em `tests/conftest.py` (sem rede real).
- Dados de teste:
  - Diretório `tests/data/` criado com `README.md` para artefatos mínimos (HTML/JSON/etc.).
- Documentação:
  - `tests/README.md` atualizado com instruções e exemplos das novas fixtures.
- Estabilidade e performance:
  - Suíte executada 3× consecutivas localmente sem flakes, cada run <30s; métricas atuais: 335 passed; cobertura ~90%.
- Rastreabilidade:
  - Branch de trabalho: `chore/issue-79-fakes-phase2`.
  - Plano e artefatos em `docs/issues/open/issue-79.{md,json}` atualizados.
- PR: #90 (merge via squash)

## Versão 0.5.2 (2025-08-09)
Manutenção — Testes/Automação

- Ajustado ambiente de testes para evitar `ModuleNotFoundError` por imports de `sources` via `tests/conftest.py` (inclusão de caminhos da raiz e `src/`).
- Tornado determinístico o teste de filtragem de fim de semana em `tests/test_tomada_tempo.py` usando data fixa 01/08/2025 com timezone `America/Sao_Paulo`.
- Suíte validada localmente: 37 testes passando.

## Versão 0.5.1 (2025-08-09)
Rollback técnico da branch main para o snapshot exato do commit `9362503`.

### 🔄 Contexto
- PR #34: rollback seguro aplicando restauração completa da árvore para `9362503` em um único commit (histórico preservado).
- Tag de backup criada anteriormente: `backup/pre-rollback-9362503-20250808-222821`.

### 📌 O que mudou
- Revertidas mudanças introduzidas após `9362503` (algumas funcionalidades avançadas de logging, períodos de silêncio, workflow de issues e arquivamento iCal podem não estar disponíveis temporariamente).
- Reaplicado `.gitignore` para evitar versionamento de artefatos de teste e diretórios locais.
- CI/regression-tests não reintroduzido neste release (será revisitado futuramente).

### ✅ Impactos práticos
- O código volta a um estado estável anterior; documentação contém notas de pós-rollback para sinalizar possíveis divergências temporárias.
- Nenhuma migração de dados é necessária.

## Versão 0.5.0 (2025-08-04)
**Melhorias no Sistema de Logging e Configuração**

### 🚀 Novas Funcionalidades

- **Sistema de Logging Aprimorado**
  - Implementados códigos de erro estruturados para melhor rastreamento
  - Adicionado suporte a mensagens de erro com sugestões de correção
  - Melhorada a rotação e limpeza automática de logs
  - Níveis de log configuráveis por saída (console/arquivo)

- **Gerenciamento de Payloads**
  - Rotação automática baseada em quantidade e idade
  - Organização por fonte de dados
  - Configuração flexível de retenção
  - Limpeza inteligente de arquivos antigos

- **Validação de Configuração**
  - Módulo `config_validator.py` para validação centralizada
  - Validação de tipos e valores
  - Mensagens de erro detalhadas
  - Valores padrão sensatos

- **Períodos de Silêncio**
  - Validação robusta de configurações
  - Suporte a múltiplos períodos
  - Configuração flexível de dias e horários

- **Documentação**
  - Exemplos detalhados de configuração
  - Guia de códigos de erro
  - Referência completa das opções
  - Melhores práticas

## Versão 0.4.1 (2025-08-04)
**Correções de Bugs**

### 🐛 Correções de Bugs

- **Correção na Filtragem de Períodos de Silêncio**
  - Corrigido problema que causava a remoção de todos os eventos durante a filtragem
  - Melhorada a lógica de verificação de períodos ativos
  - Adicionada validação para eventos sem data
  - Melhorada a documentação dos métodos de filtragem

- **Correção no UIManager**
  - Atualizada chamada incorreta de `show_warning` para `show_warning_message`
  - Adicionada verificação de existência do método
  - Melhorada a mensagem de aviso exibida ao usuário

## Versão 0.4.0 (2025-08-03)
**Períodos de Silêncio**

### 🔇 Períodos de Silêncio

**Nova Funcionalidade Principal**: Implementação de períodos de silêncio configuráveis para filtrar eventos por horário.

#### Funcionalidades Adicionadas
- **Classe SilentPeriod**: Gerenciamento individual de períodos de silêncio
- **Classe SilentPeriodManager**: Gerenciamento de múltiplos períodos e filtragem de eventos
- **Configuração Flexível**: Períodos configuráveis via arquivo JSON
- **Suporte a Meia-Noite**: Períodos que cruzam a meia-noite (ex: 22:00-06:00)
- **Logs Detalhados**: Registro completo de eventos filtrados
- **Estatísticas**: Contadores de eventos filtrados nas estatísticas de processamento

#### Configuração
```json
{
  "general": {
    "silent_periods": [
      {
        "enabled": true,
        "name": "Noite",
        "start_time": "22:00",
        "end_time": "06:00",
        "days_of_week": ["monday", "tuesday", "wednesday", "thursday", "sunday"]
      }
    ]
  }
}
```

#### Comportamento
- Eventos durante períodos de silêncio são filtrados do arquivo iCal
- Eventos filtrados são registrados nos logs para auditoria
- Resumo de eventos filtrados exibido no terminal
- Não afeta a coleta ou processamento inicial dos eventos

#### Melhorias Técnicas
- Testes unitários completos (15 casos de teste)
- Validação robusta de configuração
- Tratamento de erros e casos extremos
- Integração transparente com o pipeline de processamento existente

#### Issue Relacionada
- **Issue #22**: ✨ Adicionar suporte a período de silêncio para eventos

## Versão 0.3.0 (2025-08-03)
**Correção de Links de Transmissão e Arquivos iCal**

### 🐛 Correções
- **Links de Transmissão**
  - Corrigida a perda de links de transmissão durante o processamento de eventos
  - Implementado tratamento adequado para diferentes formatos de links de streaming
  - Adicionada validação de URLs de streaming
  - Melhorada a formatação de links no arquivo iCal final

- **Arquivos iCal**
  - Implementada rotação automática de arquivos iCal antigos
  - Arquivos antigos são movidos para a subpasta `output/history/`
  - Mantido apenas o arquivo mais recente na pasta raiz de saída
  - Adicionada documentação sobre o sistema de arquivamento

### 🔧 Melhorias Técnicas
- Aprimorado o método `_normalize_streaming_links` para suportar múltiplos formatos de entrada
- Adicionada verificação de duplicação de links de streaming
- Melhor tratamento de erros durante o processamento de links
- Otimização no armazenamento de metadados dos eventos

## Versão 0.2.0 (2025-08-02)
**Workflow Unificado de Gestão de Issues**

### ✨ Novas Funcionalidades
- **Sistema de Importação de Issues**
  - Script `import_issues.py` para criação automática de issues no GitHub
  - Suporte a formatação Markdown completa nos corpos das issues
  - Importação em lote de múltiplas issues
  - Rastreamento de issues importadas

- **Estrutura de Diretórios Padronizada**
  - `open/`: Issues a serem processadas
  - `imported/`: Issues já importadas (com timestamp)
  - `closed/`: Issues resolvidas e fechadas
  - `templates/`: Modelos para novas issues

- **Templates de Issues**
  - Modelo para relatórios de bugs
  - Modelo para solicitações de funcionalidades
  - Documentação detalhada para cada tipo de issue

### 📚 Documentação
- Atualizado `README.md` com instruções detalhadas
- Adicionada seção de boas práticas
- Documentado fluxo completo de trabalho
- Incluídos exemplos de uso

### 🔧 Melhorias Técnicas
- Validação de dados nas issues
- Tratamento de erros aprimorado
- Suporte a metadados avançados
- Rastreamento de issues relacionadas

## Versão 0.1.3 (2025-08-02)
**Melhorias no Sistema de Logs e Configuração**

### 🐛 Correções
- **Sistema de Logs**: Corrigido acesso seguro às configurações
  - Resolvido erro `'ConfigManager' object is not subscriptable` na limpeza de logs
  - Implementado método `_get_log_config` para acesso consistente às configurações
  - Melhorado tratamento de erros na rotação e limpeza de logs
  - Adicionada verificação de existência de diretórios antes de operações de arquivo

### 📚 Documentação
- Adicionado arquivo `LOGGING_AND_CONFIGURATION.md` com documentação detalhada sobre:
  - Configuração de níveis de log
  - Estrutura de diretórios de logs
  - Políticas de retenção e rotação
  - Solução de problemas comuns
  - Boas práticas para uso do sistema de logs

## Versão 0.1.2 (2025-08-02)
**Melhorias na Estrutura do Projeto**

### 🚀 Melhorias
- **Reorganização da Estrutura de Diretórios**:
  - Movidos arquivos de configuração para diretório `config/`
  - Atualizados imports para usar caminhos absolutos
  - Melhorada a organização do código fonte
  - Documentação atualizada para refletir a nova estrutura

## Versão 0.1.1 (2025-08-02)
**Correção Crítica de Filtragem de Fim de Semana**

### 🐛 Correções
- **Issue #5**: Corrigida detecção do final de semana atual na TomadaTempoSource
  - **Problema Resolvido**: Sistema estava incluindo eventos de finais de semana futuros
  - **Correção de Parsing**: Datas brasileiras (DD/MM/YYYY) agora interpretadas corretamente
  - **Correção de Timezone**: Implementado suporte consistente ao timezone America/Sao_Paulo
  - **Filtro Aprimorado**: Implementado filtro por range de datas para limitar coleta ao fim de semana vigente
  - **Testes Adicionados**: Criados testes automatizados para validação da filtragem

### 📋 Detalhes Técnicos
- Método `parse_date_time` na BaseSource atualizado para priorizar formato brasileiro
- Método `collect_events` na TomadaTempoSource corrigido para calcular range correto do fim de semana
- Método `_get_next_weekend` ajustado para retornar sexta-feira do fim de semana atual
- Script de debug criado para análise detalhada da filtragem

### ✅ Critérios de Aceitação Atendidos
- 100% dos eventos exibidos pertencem ao final de semana atual
- Nenhum evento futuro incluído indevidamente
- Transição de semanas funciona corretamente
- Desempenho mantido
- Timezone America/Sao_Paulo respeitado

## Versão 0.1.0 (2025-08-02)
**Versão Inicial**

### 🚀 Novas Funcionalidades
- **Sistema de Coleta de Eventos**
  - Coleta automática de eventos de múltiplas fontes
  - Suporte a diferentes categorias de automobilismo
  - Geração de arquivos iCal para importação no Google Calendar

- **Interface de Linha de Comando**
  - Interface intuitiva com feedback visual
  - Opções de configuração flexíveis
  - Logs detalhados para depuração

- **Sistema de Logging**
  - Rotação automática de arquivos de log
  - Níveis de log configuráveis
  - Retenção personalizável de logs

- **Gerenciamento de Issues**
  - Importação automatizada de issues via JSON
  - Rastreamento de bugs e melhorias
  - Documentação detalhada do processo

### 🛠 Melhorias
- Aprimoramento na detecção de categorias
- Melhor processamento de datas e fusos horários
- Tratamento de erros mais robusto

### 🐛 Correções
- Corrigida detecção de eventos sem data explícita
- Ajustada filtragem de eventos de fim de semana
- Corrigidos problemas de codificação de caracteres

### 📦 Dependências
- Python 3.8+
- Bibliotecas listadas em `requirements.txt`

### 📝 Notas de Atualização
Esta é a versão inicial do projeto, contendo toda a funcionalidade básica para coleta e exportação de eventos de automobilismo.

## Release (2025-08-09)
- Tipo: Fix
- Descrição: Corrige comparações naive/aware ao filtrar eventos por fim de semana.
- Impacto: Geração de iCal sem erros; 75 eventos processados.
- Arquivo: `output/motorsport_events_20250808.ics`
- Notas: Garantir timezone na configuração do projeto.

## Patch: testes de integração (parsing/resiliência) adicionados para elevar cobertura Integration/E2E (#105)<|MERGE_RESOLUTION|>--- conflicted
+++ resolved
@@ -69,7 +69,6 @@
     - Novos testes de integração:
       - `tests/integration/test_phase2_orchestration_silent_manager.py`: orquestração entre `SilentPeriodManager` e `ConfigManager`, cobrindo período silencioso cruzando a meia-noite (sex/sáb 22:00→06:00), verificação de metadados e estatísticas.
       - `tests/integration/test_phase2_config_manager.py`: complementos para `ConfigManager` (merge profundo com defaults e persistência save/load usando arquivos temporários).
-<<<<<<< HEAD
     - Execução local: ambos passam de forma determinística usando `pytest -q -c /dev/null` (evita gates globais); aviso de marker `integration` esperado nesse modo e inexistente quando usando `pytest.ini`.
   - Próximos: ampliar cenários para `sources/tomada_tempo.py`, `src/data_collector.py`, `src/event_processor.py` e `src/ical_generator.py` conforme plano da issue #105.
 
@@ -89,10 +88,6 @@
   - Roundtrip de persistência: `save_learned_categories` → `load_learned_categories` preserva dados.
 - Estabilidade local: 11/11 testes passando, 3 execuções consecutivas, zero flakes; tempo total ~0.6–0.72s.
 - Documentação sincronizada: `CHANGELOG.md` (Unreleased), `docs/tests/scenarios/SCENARIOS_INDEX.md`, `docs/tests/scenarios/phase3_scenarios.md`.
-=======
-    - Execução local: ambos passam de forma determinística usando `pytest -q -c /dev/null` (evita gates globais); aviso de marker `integration` esperado nesse modo e inexistente quando usando `pytest.ini`).
-    - Próximos: ampliar cenários para `sources/tomada_tempo.py`, `src/data_collector.py`, `src/event_processor.py` e `src/ical_generator.py` conforme plano da issue #105.
->>>>>>> fb6d6c1a
 
  - Fix — ICS: ordenação determinística de eventos (Issue #84)
 
