# Documentação de Testes — Overview

Objetivo: descrever a estratégia mínima de testes para o projeto, com foco em simplicidade, rastreabilidade e execução rápida/estável.

## Estratégia
- Priorizar testes unitários para parsing, validação e processamento de dados.
- Cobertura alvo por módulo definida por issue/épico vigente.
- Evitar I/O real; preferir fakes/mocks e `tmp_path`.
- Estabilidade: 3× sem flakes, <30s local.

## Escopo
- Fase 0: inventário e decisões de limpeza/escopo.
- Fase 1: unit (parsers/validadores/utils).
- Fase 2: integração (fluxos principais: coleta → processamento → iCal).

## Como executar
- Local (Makefile recomendado):
  - Suíte completa (usa addopts do `pytest.ini`: cobertura HTML/XML, JUnit, gate 45%): `make test`
  - Somente unit: `make test.unit`
  - Somente integração: `make test.integration`
  - Cobertura no terminal (linhas faltantes): `pytest --cov --cov-report=term-missing -q`
  - Abrir relatório HTML (macOS): `open htmlcov/index.html`
- Sem falha por cobertura (override local): `PYTEST_ADDOPTS="--cov-fail-under=0" pytest`
- CI: GitHub Actions (`.github/workflows/tests.yml`) usando as mesmas opções do `pytest.ini`.

## Estrutura de pastas
- `tests/unit/`: testes unitários por módulo.
- `tests/fixtures/`: insumos estáticos (ex.: `ical/` com snapshots canônicos).
- `tests/utils/`: utilitários de teste (ex.: normalização/ comparação de ICS).

## Cenários
- Índice de cenários por fase: `docs/tests/scenarios/SCENARIOS_INDEX.md`

<<<<<<< HEAD
## Atualizações recentes
- CategoryDetector: teste adicional cobrindo branches previamente não exercitados em `src/category_detector.py` (normalização vazia, mapeamentos custom e aprendizado a partir de arquivo salvo). Arquivo: `tests/unit/category/test_category_detector_additional_coverage.py`. Resultado: 100% no run focado.
- DataCollector: teste unitário para o caminho de timeout na coleta concorrente, garantindo marcação de erro e atualização de estatísticas. Arquivo: `tests/unit/data_collector/test_data_collector_timeout_not_done.py`. Resultado: 100% no run focado.
=======
## Determinismo de ICS e snapshots
- Ordenação de eventos: VEVENTs ordenados determinísticamente por `datetime` (convertido para UTC; fallback para naive) e, em seguida, por `display_name`/`name` para desempate.
- Streaming links: `streaming_links` ordenados alfabeticamente e limitados a 3 na descrição do evento.
- Normalização de snapshots: UID fixo; remoção de `DTSTAMP`, `CREATED`, `LAST-MODIFIED`, `SEQUENCE`, `PRODID`; quebras de linha `\n`.
- Estabilidade: cada cenário deve passar 3× localmente sem flakes e em <30s.

## Integração — PayloadManager (Fase 2)
- Teste: `tests/integration/test_phase2_payload_manager.py`
- Escopo: serialização de payloads (JSON/HTML/binário), compressão `gzip`, limpeza por idade e por quantidade (retenção), e estatísticas agregadas por fonte.
- Estabilidade: execução local estável, sem flakes observados.
- Cobertura: suíte consolidada ~**91.75%** (visível no Codecov por job/flag).
>>>>>>> fb6d6c1a

## Referências
- Governança Fase 2: PR #87 (https://github.com/dmirrha/motorsport-calendar/pull/87) — épico #78<|MERGE_RESOLUTION|>--- conflicted
+++ resolved
@@ -31,11 +31,10 @@
 ## Cenários
 - Índice de cenários por fase: `docs/tests/scenarios/SCENARIOS_INDEX.md`
 
-<<<<<<< HEAD
 ## Atualizações recentes
 - CategoryDetector: teste adicional cobrindo branches previamente não exercitados em `src/category_detector.py` (normalização vazia, mapeamentos custom e aprendizado a partir de arquivo salvo). Arquivo: `tests/unit/category/test_category_detector_additional_coverage.py`. Resultado: 100% no run focado.
 - DataCollector: teste unitário para o caminho de timeout na coleta concorrente, garantindo marcação de erro e atualização de estatísticas. Arquivo: `tests/unit/data_collector/test_data_collector_timeout_not_done.py`. Resultado: 100% no run focado.
-=======
+
 ## Determinismo de ICS e snapshots
 - Ordenação de eventos: VEVENTs ordenados determinísticamente por `datetime` (convertido para UTC; fallback para naive) e, em seguida, por `display_name`/`name` para desempate.
 - Streaming links: `streaming_links` ordenados alfabeticamente e limitados a 3 na descrição do evento.
@@ -47,7 +46,6 @@
 - Escopo: serialização de payloads (JSON/HTML/binário), compressão `gzip`, limpeza por idade e por quantidade (retenção), e estatísticas agregadas por fonte.
 - Estabilidade: execução local estável, sem flakes observados.
 - Cobertura: suíte consolidada ~**91.75%** (visível no Codecov por job/flag).
->>>>>>> fb6d6c1a
 
 ## Referências
 - Governança Fase 2: PR #87 (https://github.com/dmirrha/motorsport-calendar/pull/87) — épico #78