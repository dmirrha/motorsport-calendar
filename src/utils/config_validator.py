"""
Validação de configuração para o Logger e componentes relacionados.

Este módulo fornece funções para validar e padronizar as configurações
do logger e do sistema de gerenciamento de payloads.
"""
import os
import logging
from typing import Dict, Any, Optional, List, Tuple
from pathlib import Path

from .error_codes import ErrorCode

class ConfigValidationError(ValueError):
    """Exceção lançada quando uma configuração inválida é detectada."""
    def __init__(self, message: str, error_code: str, field: str = None):
        self.message = message
        self.error_code = error_code
        self.field = field
        super().__init__(f"[{error_code}] {message}")

def validate_logging_config(config: Dict[str, Any]) -> Dict[str, Any]:
    """Valida e padroniza a configuração de logging."""
    if not config:
        raise ConfigValidationError(
            "Configuração de logging não fornecida",
            ErrorCode.CONFIG_MISSING_REQUIRED,
            "logging"
        )
    
    # Configurações padrão
    default_config = {
        'file_structure': {
            'main_log': 'logs/motorsport_calendar.log',
            'debug_directory': 'logs/debug',
            'payload_directory': 'logs/payloads'
        },
        'retention': {
            'enabled': True,
            'max_logs_to_keep': 10,
            'max_payloads_to_keep': 20,
            'delete_older_than_days': 30
        },
        'levels': {
            'console': 'INFO',
            'file': 'DEBUG',
            'debug_file': 'DEBUG'
        },
        'format': {
            'console': '%(asctime)s - %(name)s - %(levelname)s - %(message)s',
            'file': '%(asctime)s - %(name)s - %(levelname)s - %(funcName)s:%(lineno)d - %(message)s'
        },
        'rotation': {
            'enabled': True,
            'max_size_mb': 10,
            'backup_count': 5
        },
        'payload_settings': {
            'save_raw': True,
            'pretty_print': True,
            'include_headers': True,
            'separate_by_source': True
        }
    }
    
    # Mescla com as configurações fornecidas
    merged = {**default_config, **config}
    
    # Validação dos níveis de log
    valid_levels = ['DEBUG', 'INFO', 'WARNING', 'ERROR', 'CRITICAL']
    for level_type in ['console', 'file', 'debug_file']:
        level = merged['levels'].get(level_type, 'INFO').upper()
        if level not in valid_levels:
            raise ConfigValidationError(
                f"Nível de log inválido para {level_type}: {level}",
                ErrorCode.CONFIG_VALIDATION_ERROR,
                f"levels.{level_type}"
            )
        merged['levels'][level_type] = level
    
    # Validação de valores numéricos
    try:
        # Retenção
        retention = merged['retention']
        retention['max_logs_to_keep'] = max(1, int(retention.get('max_logs_to_keep', 10)))
        retention['max_payloads_to_keep'] = max(1, int(retention.get('max_payloads_to_keep', 20)))
        retention['delete_older_than_days'] = max(1, int(retention.get('delete_older_than_days', 30)))
        
        # Rotação
        rotation = merged['rotation']
        rotation['max_size_mb'] = max(1, int(rotation.get('max_size_mb', 10)))
        rotation['backup_count'] = max(1, int(rotation.get('backup_count', 5)))
    except (ValueError, TypeError) as e:
        raise ConfigValidationError(
            f"Valor numérico inválido na configuração: {e}",
            ErrorCode.CONFIG_VALIDATION_ERROR,
            "retention/rotation"
        ) from e
    
    # Validação de diretórios
    try:
        file_structure = merged['file_structure']
        
        # Valida e cria diretórios necessários
        for dir_type, dir_path in file_structure.items():
            try:
                # Converte para caminho absoluto se for relativo
                dir_path = Path(dir_path)
                if not dir_path.is_absolute():
                    dir_path = Path.cwd() / dir_path
                
                # Cria o diretório se não existir
                dir_path.mkdir(parents=True, exist_ok=True)
                
                # Verifica permissões de escrita
                if not os.access(dir_path, os.W_OK):
                    raise ConfigValidationError(
                        f"Sem permissão de escrita no diretório: {dir_path}",
                        ErrorCode.OUTPUT_PERMISSION_ERROR,
                        f"file_structure.{dir_type}"
                    )
                
                # Atualiza o caminho no dicionário de configuração
                file_structure[dir_type] = str(dir_path.absolute())
                
            except Exception as e:
                if dir_type == 'main_log':
                    # Para o arquivo de log principal, tenta usar um local alternativo
                    alt_path = Path.cwd() / 'logs' / f"{dir_type}.log"
                    try:
                        alt_path.parent.mkdir(parents=True, exist_ok=True)
                        alt_path.touch()
                        file_structure[dir_type] = str(alt_path.absolute())
                        logging.warning(
                            f"[CONFIG-WARNING] Usando caminho alternativo para {dir_type}: {alt_path}"
                        )
                    except Exception as alt_e:
                        raise ConfigValidationError(
                            f"Falha ao configurar diretório de log: {e}",
                            ErrorCode.OUTPUT_WRITE_ERROR,
                            f"file_structure.{dir_type}"
                        ) from alt_e
                else:
                    raise ConfigValidationError(
                        f"Erro ao validar diretório {dir_type}: {e}",
                        ErrorCode.OUTPUT_WRITE_ERROR,
                        f"file_structure.{dir_type}"
                    ) from e
        
        # Atualiza o dicionário com os caminhos validados
        merged['file_structure'] = file_structure
        
    except Exception as e:
        if not isinstance(e, ConfigValidationError):
            raise ConfigValidationError(
                f"Erro inesperado na validação de diretórios: {e}",
                ErrorCode.CONFIG_VALIDATION_ERROR,
                "file_structure"
            ) from e
        raise
    
    return merged


def validate_payload_settings(settings: Dict[str, Any]) -> Dict[str, Any]:
    """Valida e padroniza as configurações de payload."""
    if not settings:
        settings = {}
    
    default_settings = {
        'save_raw': True,
        'pretty_print': True,
        'include_headers': True,
        'separate_by_source': True,
        'compress': True,
        'max_files_per_source': 50,
        'max_age_days': 30
    }
    
    # Mescla com as configurações fornecidas
    merged = {**default_settings, **settings}
    
    # Converte valores booleanos
    for bool_key in ['save_raw', 'pretty_print', 'include_headers', 'separate_by_source', 'compress']:
        if bool_key in settings:
            merged[bool_key] = bool(settings[bool_key])
    
    # Valida valores numéricos
    try:
        merged['max_files_per_source'] = max(1, int(merged.get('max_files_per_source', 50)))
        merged['max_age_days'] = max(1, int(merged.get('max_age_days', 30)))
    except (ValueError, TypeError) as e:
        raise ConfigValidationError(
            f"Valor numérico inválido nas configurações de payload: {e}",
            ErrorCode.CONFIG_VALIDATION_ERROR,
            "payload_settings"
        ) from e
    
    return merged


# Adicionando função validate_silent_periods ao final do arquivo

def validate_silent_periods(periods: List[Dict[str, Any]]) -> List[Dict[str, Any]]:
    """Valida e padroniza os períodos de silêncio.
    
    Args:
        periods: Lista de dicionários com configurações de períodos de silêncio
        
    Returns:
        Lista com os períodos de silêncio validados e padronizados
    """
    if not isinstance(periods, list):
        return []
    
    valid_periods = []
    weekdays = ['monday', 'tuesday', 'wednesday', 'thursday', 'friday', 'saturday', 'sunday']
    
    for i, period in enumerate(periods, 1):
        try:
            if not isinstance(period, dict):
                logging.warning(
                    f"[CONFIG-WARNING] Período de silêncio inválido (não é um dicionário): {period}"
                )
                continue
            
            # Valida campos obrigatórios
            if 'name' not in period or not period['name']:
                period['name'] = f"Período {i}"
            
            # Valida status (habilitado/desabilitado)
            period['enabled'] = bool(period.get('enabled', True))
            
            # Valida horário de início e fim
            for time_key in ['start_time', 'end_time']:
                if time_key not in period:
                    raise ConfigValidationError(
                        f"Campo obrigatório ausente: {time_key}",
                        ErrorCode.CONFIG_MISSING_REQUIRED,
                        f"silent_periods[{i}].{time_key}"
                    )
                
                # Tenta converter para o formato HH:MM
                try:
                    time_str = str(period[time_key])
                    if ':' not in time_str:
                        raise ValueError("Formato inválido, use HH:MM")
                    
                    hours, minutes = map(int, time_str.split(':'))
                    if not (0 <= hours <= 23 and 0 <= minutes <= 59):
                        raise ValueError("Horas devem estar entre 00-23 e minutos entre 00-59")
                    
                    # Padroniza o formato
                    period[time_key] = f"{hours:02d}:{minutes:02d}"
                    
                except (ValueError, AttributeError) as e:
                    raise ConfigValidationError(
                        f"Formato de hora inválido para {time_key}: {period[time_key]}",
                        ErrorCode.CONFIG_VALIDATION_ERROR,
                        f"silent_periods[{i}].{time_key}"
                    ) from e
            
            # Valida dias da semana
            days = period.get('days_of_week', [])
            if not isinstance(days, list):
                days = [days] if days else []
            
            # Converte para minúsculas e remove duplicatas
            days = list({str(day).strip().lower() for day in days})
            
            # Filtra dias inválidos
            valid_days = [day for day in days if day in weekdays]
            
            if not valid_days:
                logging.warning(
                    f"[CONFIG-WARNING] Nenhum dia da semana válido para o período "
                    f"{period['name']}. Usando todos os dias."
                )
                valid_days = weekdays.copy()
            
            period['days_of_week'] = valid_days
            valid_periods.append(period)
            
        except Exception as e:
            logging.error(
                f"[CONFIG-ERROR] Erro ao validar período de silêncio {i}: {e}",
                exc_info=True
            )
    
    return valid_periods


def validate_data_sources_config(config: Dict[str, Any]) -> Dict[str, Any]:
    """Valida e padroniza a configuração da seção data_sources.
    
    Campos validados (com defaults):
    - priority_order: list[str]
    - excluded_sources: list[str]
    - timeout_seconds: int > 0 (default 10)
    - max_concurrent_sources: int >= 1 (default 3)
    - collection_timeout_seconds: int > 0 (default 300)
    - use_process_pool: bool (default False)
    - per_source_timeout_seconds: float > 0 (opcional; se ausente ou inválido, não aplicado)
    - retry_attempts: int >= 0 (legado)
    - retry_failed_sources: bool (default True)
    - max_retries: int >= 0 (default 1; fallback em retry_attempts se ausente)
    - retry_backoff_seconds: float >= 0 (default 0.5)
    - rate_limit_delay: float >= 0 (default 1.0)
    - user_agents: list[str]
    
    Returns:
        Dicionário normalizado com os valores validados.
    """
    if config is None:
        config = {}

    if not isinstance(config, dict):
        raise ConfigValidationError(
            "Configuração de data_sources deve ser um objeto",
            ErrorCode.CONFIG_VALIDATION_ERROR,
            "data_sources"
        )

    merged: Dict[str, Any] = {**config}

    # Listas de strings
    def _normalize_str_list(value: Any, field: str) -> List[str]:
        if value is None:
            return []
        if isinstance(value, list):
            out: List[str] = []
            for v in value:
                if v is None:
                    continue
                s = str(v).strip()
                if s:
                    out.append(s)
            # remove duplicatas mantendo ordem
            seen = set()
            uniq: List[str] = []
            for s in out:
                if s not in seen:
                    seen.add(s)
                    uniq.append(s)
            return uniq
        # se não for lista, tenta converter único valor
        s = str(value).strip()
        return [s] if s else []

    merged['priority_order'] = _normalize_str_list(merged.get('priority_order', ["tomada_tempo"]), 'priority_order')
    merged['excluded_sources'] = _normalize_str_list(merged.get('excluded_sources', []), 'excluded_sources')
    merged['user_agents'] = _normalize_str_list(merged.get('user_agents', []), 'user_agents')

    # timeout_seconds: int > 0
    try:
        timeout = int(merged.get('timeout_seconds', 10))
        if timeout <= 0:
            raise ValueError("timeout_seconds deve ser > 0")
        merged['timeout_seconds'] = timeout
    except (ValueError, TypeError) as e:
        raise ConfigValidationError(
            f"Valor inválido para timeout_seconds: {e}",
            ErrorCode.CONFIG_VALIDATION_ERROR,
            'data_sources.timeout_seconds'
        ) from e

    # max_concurrent_sources: int >= 1
    try:
        mcs = int(merged.get('max_concurrent_sources', 3))
        if mcs < 1:
            raise ValueError("max_concurrent_sources deve ser >= 1")
        merged['max_concurrent_sources'] = mcs
    except (ValueError, TypeError) as e:
        raise ConfigValidationError(
            f"Valor inválido para max_concurrent_sources: {e}",
            ErrorCode.CONFIG_VALIDATION_ERROR,
            'data_sources.max_concurrent_sources'
        ) from e

    # collection_timeout_seconds: int > 0
    try:
        cts = int(merged.get('collection_timeout_seconds', 300))
        if cts <= 0:
            raise ValueError("collection_timeout_seconds deve ser > 0")
        merged['collection_timeout_seconds'] = cts
    except (ValueError, TypeError) as e:
        raise ConfigValidationError(
            f"Valor inválido para collection_timeout_seconds: {e}",
            ErrorCode.CONFIG_VALIDATION_ERROR,
            'data_sources.collection_timeout_seconds'
        ) from e

    # use_process_pool: bool
    upp = merged.get('use_process_pool', False)
    merged['use_process_pool'] = bool(upp)

    # per_source_timeout_seconds: float > 0 (opcional)
    try:
        if 'per_source_timeout_seconds' in merged and merged.get('per_source_timeout_seconds') is not None:
            pst = float(merged.get('per_source_timeout_seconds'))
            if pst <= 0:
                # se não for válido, remove para sinalizar que não deve ser aplicado
                merged['per_source_timeout_seconds'] = None
            else:
                merged['per_source_timeout_seconds'] = pst
        else:
            # não define quando ausente
            merged.pop('per_source_timeout_seconds', None)
    except (ValueError, TypeError) as e:
        # em caso de erro, remove para não aplicar
        merged.pop('per_source_timeout_seconds', None)

    # rate_limit_delay: float >= 0
    try:
        rld = float(merged.get('rate_limit_delay', 1.0))
        if rld < 0:
            raise ValueError("rate_limit_delay deve ser >= 0")
        merged['rate_limit_delay'] = rld
    except (ValueError, TypeError) as e:
        raise ConfigValidationError(
            f"Valor inválido para rate_limit_delay: {e}",
            ErrorCode.CONFIG_VALIDATION_ERROR,
            'data_sources.rate_limit_delay'
        ) from e

    # retry_failed_sources: bool
    rfs = merged.get('retry_failed_sources', True)
    merged['retry_failed_sources'] = bool(rfs)

    # retry_attempts (legado) e max_retries
    # tenta normalizar ambos e aplicar precedence a max_retries quando presente
    retry_attempts_val: Optional[int] = None
    if 'retry_attempts' in merged:
        try:
            retry_attempts_val = max(0, int(merged.get('retry_attempts', 3)))
            merged['retry_attempts'] = retry_attempts_val
        except (ValueError, TypeError) as e:
            raise ConfigValidationError(
                f"Valor inválido para retry_attempts: {e}",
                ErrorCode.CONFIG_VALIDATION_ERROR,
                'data_sources.retry_attempts'
            ) from e

    try:
        if 'max_retries' in merged:
            mr = max(0, int(merged.get('max_retries', 1)))
        else:
            # fallback no legado
            mr = max(0, int(merged.get('retry_attempts', 1)))
        merged['max_retries'] = mr
    except (ValueError, TypeError) as e:
        raise ConfigValidationError(
            f"Valor inválido para max_retries: {e}",
            ErrorCode.CONFIG_VALIDATION_ERROR,
            'data_sources.max_retries'
        ) from e

    # retry_backoff_seconds: float >= 0
    try:
        rbs = float(merged.get('retry_backoff_seconds', 0.5))
        if rbs < 0:
            raise ValueError("retry_backoff_seconds deve ser >= 0")
        merged['retry_backoff_seconds'] = rbs
    except (ValueError, TypeError) as e:
        raise ConfigValidationError(
            f"Valor inválido para retry_backoff_seconds: {e}",
            ErrorCode.CONFIG_VALIDATION_ERROR,
            'data_sources.retry_backoff_seconds'
        ) from e

    return merged

def validate_ai_config(config: Dict[str, Any]) -> Dict[str, Any]:
    """Valida e padroniza a configuração da seção ai.
    
    Estrutura validada (com defaults):
    - enabled: bool (default False)
    - device: str in {auto,cpu,cuda,mps} (default 'auto')
    - batch_size: int >= 1 (default 16)
    - thresholds:
        - category: float entre 0 e 1 (default 0.75)
        - dedup: float entre 0 e 1 (default 0.85)
    - onnx:
        - enabled: bool (default False)
        - providers: list[str] in {cpu,cuda,coreml,mps} (default ['cpu'])
        - provider: str legado (mantido para compatibilidade; convertido em lista)
        - opset: int >= 11 (default 17)
        - model_path: str opcional (caminho para modelo ONNX local)
        - intra_op_num_threads: int opcional >= 1
        - inter_op_num_threads: int opcional >= 1
    - cache:
        - enabled: bool (default True)
        - dir: caminho gravável (default 'cache/embeddings')
        - ttl_days: int >= 0 (default 30)
    """
    if config is None:
        config = {}
    if not isinstance(config, dict):
        raise ConfigValidationError(
            "Configuração de ai deve ser um objeto",
            ErrorCode.CONFIG_VALIDATION_ERROR,
            "ai"
        )

    merged: Dict[str, Any] = {**config}

    # enabled
    merged['enabled'] = bool(merged.get('enabled', False))

    # device
    device = str(merged.get('device', 'auto')).strip().lower()
    allowed_devices = {'auto', 'cpu', 'cuda', 'mps'}
    if device not in allowed_devices:
        raise ConfigValidationError(
            f"Valor inválido para ai.device: {device}",
            ErrorCode.CONFIG_VALIDATION_ERROR,
            'ai.device'
        )
    merged['device'] = device

    # batch_size
    try:
        bs = int(merged.get('batch_size', 16))
        if bs < 1:
            raise ValueError("batch_size deve ser >= 1")
        merged['batch_size'] = bs
    except (ValueError, TypeError) as e:
        raise ConfigValidationError(
            f"Valor inválido para ai.batch_size: {e}",
            ErrorCode.CONFIG_VALIDATION_ERROR,
            'ai.batch_size'
        ) from e

    # thresholds
    thresholds = merged.get('thresholds', {}) or {}
    try:
        cat = float(thresholds.get('category', 0.75))
        ded = float(thresholds.get('dedup', 0.85))
        if not (0.0 <= cat <= 1.0):
            raise ValueError('category deve estar entre 0 e 1')
        if not (0.0 <= ded <= 1.0):
            raise ValueError('dedup deve estar entre 0 e 1')
        merged['thresholds'] = {'category': cat, 'dedup': ded}
    except (ValueError, TypeError) as e:
        raise ConfigValidationError(
            f"Valor inválido em ai.thresholds: {e}",
            ErrorCode.CONFIG_VALIDATION_ERROR,
            'ai.thresholds'
        ) from e

    # Inicializa a seção onnx se não existir
    if 'onnx' not in merged:
        merged['onnx'] = {}
        
    # Obtém a configuração onnx, garantindo que é um dicionário
    onnx = merged['onnx']
    if not isinstance(onnx, dict):
        onnx = {}
        
    # Define valores padrão
    onnx_enabled = bool(onnx.get('enabled', False))
<<<<<<< HEAD
    provider = str(onnx.get('provider', 'cpu')).strip().lower()
    allowed_providers = {'cpu', 'cuda', 'coreml'}
    
    # Valida o provider
    if provider not in allowed_providers:
=======
    # Providers: aceitar lista nova ou string legado
    allowed_providers = { 'cpu', 'cuda', 'coreml', 'mps' }
    providers_val = onnx.get('providers')
    if providers_val is None:
        # compatibilidade: 'provider' (string)
        prov_legacy = str(onnx.get('provider', 'cpu')).strip().lower()
        providers: List[str] = [prov_legacy]
    else:
        if isinstance(providers_val, list):
            providers = [str(p).strip().lower() for p in providers_val if p is not None]
        else:
            providers = [str(providers_val).strip().lower()]
    # Filtra desconhecidos mantendo ordem
    filtered_providers: List[str] = []
    seen = set()
    for p in providers:
        if p in allowed_providers and p not in seen:
            filtered_providers.append(p)
            seen.add(p)
    # Se usuário informou algo e nada é válido, lançar erro de validação
    if providers and not filtered_providers:
>>>>>>> e4845dc7
        raise ConfigValidationError(
            f"Provider(es) ONNX inválido(s): {providers}",
            ErrorCode.CONFIG_VALIDATION_ERROR,
            'ai.onnx.providers'
        )
<<<<<<< HEAD
        
    # Valida o opset
=======
    if not filtered_providers:
        filtered_providers = ['cpu']
    # opset (opcional, manter validação)
>>>>>>> e4845dc7
    try:
        opset = int(onnx.get('opset', 17))
        if opset < 11:
            raise ValueError('opset deve ser >= 11')
    except (ValueError, TypeError) as e:
        raise ConfigValidationError(
            f"Valor inválido para ai.onnx.opset: {e}",
            ErrorCode.CONFIG_VALIDATION_ERROR,
            'ai.onnx.opset'
        ) from e
<<<<<<< HEAD
    
    # Atualiza o dicionário onnx com os valores validados
=======
    # Parâmetros opcionais
    model_path = onnx.get('model_path')
    intra_threads = onnx.get('intra_op_num_threads')
    inter_threads = onnx.get('inter_op_num_threads')
    try:
        if intra_threads is not None:
            intra_threads = max(1, int(intra_threads))
        if inter_threads is not None:
            inter_threads = max(1, int(inter_threads))
    except (ValueError, TypeError) as e:
        raise ConfigValidationError(
            f"Valor inválido para parâmetros de threads em ai.onnx: {e}",
            ErrorCode.CONFIG_VALIDATION_ERROR,
            'ai.onnx.(intra|inter)_op_num_threads'
        ) from e
>>>>>>> e4845dc7
    merged['onnx'] = {
        'enabled': onnx_enabled,
        'providers': filtered_providers,
        'provider': filtered_providers[0],
        'opset': opset,
        'model_path': model_path,
        'intra_op_num_threads': intra_threads,
        'inter_op_num_threads': inter_threads,
    }

    # cache
    cache = merged.get('cache', {}) or {}
    cache_enabled = bool(cache.get('enabled', True))
    cache_dir = str(cache.get('dir', 'cache/embeddings')).strip()
    try:
        cache_path = Path(cache_dir)
        if not cache_path.is_absolute():
            cache_path = Path.cwd() / cache_path
        cache_path.mkdir(parents=True, exist_ok=True)
        if not os.access(cache_path, os.W_OK):
            raise PermissionError(f"Sem permissão de escrita em {cache_path}")
    except Exception as e:
        raise ConfigValidationError(
            f"Falha ao preparar diretório de cache: {e}",
            ErrorCode.OUTPUT_WRITE_ERROR,
            'ai.cache.dir'
        ) from e
    try:
        ttl_days = int(cache.get('ttl_days', 30))
        if ttl_days < 0:
            raise ValueError('ttl_days deve ser >= 0')
    except (ValueError, TypeError) as e:
        raise ConfigValidationError(
            f"Valor inválido para ai.cache.ttl_days: {e}",
            ErrorCode.CONFIG_VALIDATION_ERROR,
            'ai.cache.ttl_days'
        ) from e

    merged['cache'] = {
        'enabled': cache_enabled,
        'dir': str(cache_path.absolute()),
        'ttl_days': ttl_days,
    }

    # embeddings (fase 1)
    embeddings = merged.get('embeddings', {}) or {}
    try:
        backend = str(embeddings.get('backend', 'hashing')).strip().lower()
        # Fase 1 suporta apenas 'hashing'
        if backend not in {'hashing'}:
            backend = 'hashing'
        dim = int(embeddings.get('dim', 256))
        if dim < 1:
            raise ValueError('embeddings.dim deve ser >= 1')
        lru_capacity = int(embeddings.get('lru_capacity', 10000))
        if lru_capacity < 1:
            raise ValueError('embeddings.lru_capacity deve ser >= 1')
    except (ValueError, TypeError) as e:
        raise ConfigValidationError(
            f"Valor inválido em ai.embeddings: {e}",
            ErrorCode.CONFIG_VALIDATION_ERROR,
            'ai.embeddings'
        ) from e

    merged['embeddings'] = {
        'backend': backend,
        'dim': dim,
        'lru_capacity': lru_capacity,
    }

    return merged<|MERGE_RESOLUTION|>--- conflicted
+++ resolved
@@ -559,15 +559,8 @@
         
     # Define valores padrão
     onnx_enabled = bool(onnx.get('enabled', False))
-<<<<<<< HEAD
-    provider = str(onnx.get('provider', 'cpu')).strip().lower()
-    allowed_providers = {'cpu', 'cuda', 'coreml'}
-    
-    # Valida o provider
-    if provider not in allowed_providers:
-=======
     # Providers: aceitar lista nova ou string legado
-    allowed_providers = { 'cpu', 'cuda', 'coreml', 'mps' }
+    allowed_providers = {'cpu', 'cuda', 'coreml', 'mps'}
     providers_val = onnx.get('providers')
     if providers_val is None:
         # compatibilidade: 'provider' (string)
@@ -587,20 +580,14 @@
             seen.add(p)
     # Se usuário informou algo e nada é válido, lançar erro de validação
     if providers and not filtered_providers:
->>>>>>> e4845dc7
         raise ConfigValidationError(
             f"Provider(es) ONNX inválido(s): {providers}",
             ErrorCode.CONFIG_VALIDATION_ERROR,
             'ai.onnx.providers'
         )
-<<<<<<< HEAD
-        
-    # Valida o opset
-=======
     if not filtered_providers:
         filtered_providers = ['cpu']
     # opset (opcional, manter validação)
->>>>>>> e4845dc7
     try:
         opset = int(onnx.get('opset', 17))
         if opset < 11:
@@ -611,10 +598,6 @@
             ErrorCode.CONFIG_VALIDATION_ERROR,
             'ai.onnx.opset'
         ) from e
-<<<<<<< HEAD
-    
-    # Atualiza o dicionário onnx com os valores validados
-=======
     # Parâmetros opcionais
     model_path = onnx.get('model_path')
     intra_threads = onnx.get('intra_op_num_threads')
@@ -630,7 +613,6 @@
             ErrorCode.CONFIG_VALIDATION_ERROR,
             'ai.onnx.(intra|inter)_op_num_threads'
         ) from e
->>>>>>> e4845dc7
     merged['onnx'] = {
         'enabled': onnx_enabled,
         'providers': filtered_providers,
