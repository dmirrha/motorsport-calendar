name: Tests

on:
  push:
    branches: [ main, chore/**, feat/**, fix/** ]
  pull_request:
    branches: [ main ]
  workflow_dispatch:

concurrency:
  group: ${{ github.workflow }}-${{ github.ref }}
  cancel-in-progress: true

jobs:
  tests:
    runs-on: ubuntu-latest
    permissions:
      contents: read
      id-token: write
    steps:
      - name: Checkout
        uses: actions/checkout@v4

      - name: Setup Python
        uses: actions/setup-python@v5
        with:
          python-version: '3.11'

      - name: Cache pip
        uses: actions/cache@v4
        with:
          path: ~/.cache/pip
          key: ${{ runner.os }}-pip-${{ hashFiles('**/requirements*.txt') }}
          restore-keys: |
            ${{ runner.os }}-pip-

      - name: Install dependencies
        run: |
          python -m pip install --upgrade pip
          pip install -r requirements.txt
          if [ -f requirements-dev.txt ]; then pip install -r requirements-dev.txt; fi
          pip install pytest pytest-cov

      - name: Run tests
        env:
          TZ: America/Sao_Paulo
        run: |
          mkdir -p test_results
          pytest \
            --cov-config=.coveragerc \
            --cov=src --cov=sources \
            --cov-report=term-missing:skip-covered \
            --cov-report=xml:coverage.xml \
            --cov-report=html \
            --junitxml=test_results/junit.xml \
            -o junit_family=legacy

      - name: Upload artifacts
        if: always()
        uses: actions/upload-artifact@v4
        with:
          name: test-artifacts
          path: |
            test_results/junit.xml
            coverage.xml
            htmlcov/

      - name: Upload test results to Codecov (unit)
        if: always()
        uses: codecov/test-results-action@v1
        with:
          files: test_results/junit.xml
          flags: unit
          use_oidc: true
          disable_search: true
          fail_ci_if_error: false
          verbose: true

<<<<<<< HEAD
      - name: Verify coverage file (unit)
        if: always()
        run: |
          echo "Verificando coverage.xml"
          ls -l coverage.xml || true
          wc -c coverage.xml || true
          head -n 5 coverage.xml || true

      - name: Upload coverage to Codecov (unit) [try 1]
        id: codecov_unit_try1
        if: always()
=======
      - name: Upload coverage to Codecov (unit) [try 1]
        id: codecov_unit_try1
        if: always()
>>>>>>> 1bfdd335
        continue-on-error: true
        uses: codecov/codecov-action@v4
        with:
          files: ${{ github.workspace }}/coverage.xml
          flags: unit
          fail_ci_if_error: true
          verbose: true
          use_oidc: true

      - name: Upload coverage to Codecov (unit) [retry if failed]
        if: ${{ always() && steps.codecov_unit_try1.outcome == 'failure' }}
        uses: codecov/codecov-action@v4
        with:
          files: ${{ github.workspace }}/coverage.xml
          flags: unit
          disable_search: true
          fail_ci_if_error: true
          verbose: true
          use_oidc: true
<<<<<<< HEAD

      - name: Upload coverage to Codecov (unit) [retry if failed]
        if: ${{ always() && steps.codecov_unit_try1.outcome == 'failure' }}
        uses: codecov/codecov-action@v4
        with:
          files: coverage.xml
          flags: unit
          disable_search: true
          fail_ci_if_error: false
          verbose: true
          use_oidc: true
=======
>>>>>>> 1bfdd335

      - name: Upload test results to Codecov (Tests Analytics)
        if: always()
        uses: codecov/test-results-action@v1
        with:
          token: ${{ secrets.CODECOV_TOKEN }}
          files: test_results/junit.xml
          flags: unit

  e2e_happy:
    runs-on: ubuntu-latest
    permissions:
      contents: read
      id-token: write
    steps:
      - name: Checkout
        uses: actions/checkout@v4

      - name: Setup Python
        uses: actions/setup-python@v5
        with:
          python-version: '3.11'

      - name: Cache pip
        uses: actions/cache@v4
        with:
          path: ~/.cache/pip
          key: ${{ runner.os }}-pip-${{ hashFiles('**/requirements*.txt') }}
          restore-keys: |
            ${{ runner.os }}-pip-

      - name: Install dependencies
        run: |
          python -m pip install --upgrade pip
          pip install -r requirements.txt
          if [ -f requirements-dev.txt ]; then pip install -r requirements-dev.txt; fi
          pip install pytest pytest-cov

      - name: Run all E2E with coverage (no gate)
        env:
          TZ: America/Sao_Paulo
        run: |
          mkdir -p test_results_e2e
          pytest -q -c /dev/null \
            --cov-config=.coveragerc \
            tests/integration/test_phase2_e2e_*.py \
            --cov-config=.coveragerc \
            --cov=src \
            --cov=sources \
            --cov-report=term-missing:skip-covered \
            --cov-report=xml:coverage_e2e.xml \
            --cov-report=html:htmlcov-e2e \
            --junitxml=test_results_e2e/junit.xml \
            -o junit_family=legacy

      - name: Upload E2E artifacts
        if: always()
        uses: actions/upload-artifact@v4
        with:
          name: e2e-happy-artifacts
          path: |
            test_results_e2e/junit.xml
            coverage_e2e.xml
            htmlcov-e2e/

      - name: Upload test results to Codecov (e2e)
        if: always()
        uses: codecov/test-results-action@v1
        with:
          files: test_results_e2e/junit.xml
          flags: e2e
          use_oidc: true
          disable_search: true
          fail_ci_if_error: false
          verbose: true
      
      - name: Verify coverage file (e2e)
<<<<<<< HEAD
        if: always()
        run: |
          echo "Verificando coverage_e2e.xml"
          ls -l coverage_e2e.xml || true
          wc -c coverage_e2e.xml || true
          head -n 5 coverage_e2e.xml || true

      - name: Upload coverage to Codecov (e2e) [try 1]
        id: codecov_e2e_try1
        if: always()
=======
        if: always()
        run: |
          echo "Verificando coverage_e2e.xml"
          ls -l coverage_e2e.xml || true
          wc -c coverage_e2e.xml || true
          head -n 5 coverage_e2e.xml || true

      - name: Upload coverage to Codecov (e2e) [try 1]
        id: codecov_e2e_try1
        if: always()
>>>>>>> 1bfdd335
        continue-on-error: true
        uses: codecov/codecov-action@v4
        with:
          files: ${{ github.workspace }}/coverage_e2e.xml
          flags: e2e
          fail_ci_if_error: true
          verbose: true
          use_oidc: true

      - name: Upload coverage to Codecov (e2e) [retry if failed]
        if: ${{ always() && steps.codecov_e2e_try1.outcome == 'failure' }}
        uses: codecov/codecov-action@v4
        with:
          files: ${{ github.workspace }}/coverage_e2e.xml
          flags: e2e
          disable_search: true
          fail_ci_if_error: true
          verbose: true
          use_oidc: true
<<<<<<< HEAD

      - name: Upload coverage to Codecov (e2e) [retry if failed]
        if: ${{ always() && steps.codecov_e2e_try1.outcome == 'failure' }}
        uses: codecov/codecov-action@v4
        with:
          files: coverage_e2e.xml
          flags: e2e
          disable_search: true
          fail_ci_if_error: false
          verbose: true
          use_oidc: true
=======
>>>>>>> 1bfdd335
      
      - name: Upload E2E test results to Codecov (Tests Analytics)
        if: always()
        uses: codecov/test-results-action@v1
        with:
          token: ${{ secrets.CODECOV_TOKEN }}
          files: test_results_e2e/junit.xml
          flags: e2e
  
  integration:
    runs-on: ubuntu-latest
    permissions:
      contents: read
      id-token: write
    steps:
      - name: Checkout
        uses: actions/checkout@v4

      - name: Setup Python
        uses: actions/setup-python@v5
        with:
          python-version: '3.11'

      - name: Cache pip
        uses: actions/cache@v4
        with:
          path: ~/.cache/pip
          key: ${{ runner.os }}-pip-${{ hashFiles('**/requirements*.txt') }}
          restore-keys: |
            ${{ runner.os }}-pip-

      - name: Install dependencies
        run: |
          python -m pip install --upgrade pip
          pip install -r requirements.txt
          if [ -f requirements-dev.txt ]; then pip install -r requirements-dev.txt; fi
          pip install pytest pytest-cov

      - name: Run integration tests with coverage (no gate)
        env:
          TZ: America/Sao_Paulo
        run: |
          mkdir -p test_results_integration
          pytest -q -c /dev/null -m integration \
            --cov-config=.coveragerc \
<<<<<<< HEAD
            --cov=src \
            --cov=sources \
=======
            --cov=src/config_manager.py \
            --cov=src/silent_period.py \
            --cov=src/category_detector.py \
            --cov=src/ical_generator.py \
            --cov=src/event_processor.py \
            --cov=src/data_collector.py \
            --cov=sources/base_source.py \
            --cov=sources/tomada_tempo.py \
>>>>>>> 1bfdd335
            --cov-report=term-missing:skip-covered \
            --cov-report=xml:coverage_integration.xml \
            --cov-report=html:htmlcov-integration \
            --junitxml=test_results_integration/junit.xml \
            -o junit_family=legacy

      - name: Upload integration artifacts
        if: always()
        uses: actions/upload-artifact@v4
        with:
          name: integration-artifacts
          path: |
            test_results_integration/junit.xml
            coverage_integration.xml
            htmlcov-integration/

      - name: Upload test results to Codecov (integration)
        if: always()
        uses: codecov/test-results-action@v1
        with:
          files: test_results_integration/junit.xml
          flags: integration
          use_oidc: true
          disable_search: true
          fail_ci_if_error: false
          verbose: true

      - name: Verify coverage file (integration)
        if: always()
        run: |
          echo "Verificando coverage_integration.xml"
          ls -l coverage_integration.xml || true
          wc -c coverage_integration.xml || true
          head -n 5 coverage_integration.xml || true

      - name: Upload coverage to Codecov (integration) [try 1]
        id: codecov_integration_try1
        if: always()
        continue-on-error: true
        uses: codecov/codecov-action@v4
        with:
          files: ${{ github.workspace }}/coverage_integration.xml
          flags: integration
          fail_ci_if_error: true
          verbose: true
          use_oidc: true

      - name: Upload coverage to Codecov (integration) [retry if failed]
        if: ${{ always() && steps.codecov_integration_try1.outcome == 'failure' }}
        uses: codecov/codecov-action@v4
        with:
          files: ${{ github.workspace }}/coverage_integration.xml
          flags: integration
          disable_search: true
          fail_ci_if_error: true
          verbose: true
          use_oidc: true
<<<<<<< HEAD

      - name: Upload coverage to Codecov (integration) [retry if failed]
        if: ${{ always() && steps.codecov_integration_try1.outcome == 'failure' }}
        uses: codecov/codecov-action@v4
        with:
          files: coverage_integration.xml
          flags: integration
          disable_search: true
          fail_ci_if_error: false
          verbose: true
          use_oidc: true
=======
>>>>>>> 1bfdd335

      - name: Upload integration test results to Codecov (Tests Analytics)
        if: always()
        uses: codecov/test-results-action@v1
        with:
          token: ${{ secrets.CODECOV_TOKEN }}
          files: test_results_integration/junit.xml
          flags: integration<|MERGE_RESOLUTION|>--- conflicted
+++ resolved
@@ -76,7 +76,6 @@
           fail_ci_if_error: false
           verbose: true
 
-<<<<<<< HEAD
       - name: Verify coverage file (unit)
         if: always()
         run: |
@@ -88,16 +87,12 @@
       - name: Upload coverage to Codecov (unit) [try 1]
         id: codecov_unit_try1
         if: always()
-=======
-      - name: Upload coverage to Codecov (unit) [try 1]
-        id: codecov_unit_try1
-        if: always()
->>>>>>> 1bfdd335
         continue-on-error: true
         uses: codecov/codecov-action@v4
         with:
           files: ${{ github.workspace }}/coverage.xml
           flags: unit
+          disable_search: true
           fail_ci_if_error: true
           verbose: true
           use_oidc: true
@@ -112,7 +107,6 @@
           fail_ci_if_error: true
           verbose: true
           use_oidc: true
-<<<<<<< HEAD
 
       - name: Upload coverage to Codecov (unit) [retry if failed]
         if: ${{ always() && steps.codecov_unit_try1.outcome == 'failure' }}
@@ -124,8 +118,6 @@
           fail_ci_if_error: false
           verbose: true
           use_oidc: true
-=======
->>>>>>> 1bfdd335
 
       - name: Upload test results to Codecov (Tests Analytics)
         if: always()
@@ -203,7 +195,6 @@
           verbose: true
       
       - name: Verify coverage file (e2e)
-<<<<<<< HEAD
         if: always()
         run: |
           echo "Verificando coverage_e2e.xml"
@@ -214,23 +205,12 @@
       - name: Upload coverage to Codecov (e2e) [try 1]
         id: codecov_e2e_try1
         if: always()
-=======
-        if: always()
-        run: |
-          echo "Verificando coverage_e2e.xml"
-          ls -l coverage_e2e.xml || true
-          wc -c coverage_e2e.xml || true
-          head -n 5 coverage_e2e.xml || true
-
-      - name: Upload coverage to Codecov (e2e) [try 1]
-        id: codecov_e2e_try1
-        if: always()
->>>>>>> 1bfdd335
         continue-on-error: true
         uses: codecov/codecov-action@v4
         with:
           files: ${{ github.workspace }}/coverage_e2e.xml
           flags: e2e
+          disable_search: true
           fail_ci_if_error: true
           verbose: true
           use_oidc: true
@@ -245,7 +225,6 @@
           fail_ci_if_error: true
           verbose: true
           use_oidc: true
-<<<<<<< HEAD
 
       - name: Upload coverage to Codecov (e2e) [retry if failed]
         if: ${{ always() && steps.codecov_e2e_try1.outcome == 'failure' }}
@@ -257,8 +236,6 @@
           fail_ci_if_error: false
           verbose: true
           use_oidc: true
-=======
->>>>>>> 1bfdd335
       
       - name: Upload E2E test results to Codecov (Tests Analytics)
         if: always()
@@ -304,19 +281,8 @@
           mkdir -p test_results_integration
           pytest -q -c /dev/null -m integration \
             --cov-config=.coveragerc \
-<<<<<<< HEAD
             --cov=src \
             --cov=sources \
-=======
-            --cov=src/config_manager.py \
-            --cov=src/silent_period.py \
-            --cov=src/category_detector.py \
-            --cov=src/ical_generator.py \
-            --cov=src/event_processor.py \
-            --cov=src/data_collector.py \
-            --cov=sources/base_source.py \
-            --cov=sources/tomada_tempo.py \
->>>>>>> 1bfdd335
             --cov-report=term-missing:skip-covered \
             --cov-report=xml:coverage_integration.xml \
             --cov-report=html:htmlcov-integration \
@@ -360,6 +326,7 @@
         with:
           files: ${{ github.workspace }}/coverage_integration.xml
           flags: integration
+          disable_search: true
           fail_ci_if_error: true
           verbose: true
           use_oidc: true
@@ -374,7 +341,6 @@
           fail_ci_if_error: true
           verbose: true
           use_oidc: true
-<<<<<<< HEAD
 
       - name: Upload coverage to Codecov (integration) [retry if failed]
         if: ${{ always() && steps.codecov_integration_try1.outcome == 'failure' }}
@@ -386,8 +352,6 @@
           fail_ci_if_error: false
           verbose: true
           use_oidc: true
-=======
->>>>>>> 1bfdd335
 
       - name: Upload integration test results to Codecov (Tests Analytics)
         if: always()
