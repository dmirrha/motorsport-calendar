--- conflicted
+++ resolved
@@ -519,7 +519,6 @@
 - **IA offline (embeddings determinísticos)** para categorização semântica
 
 ### Qualidade — Detecção de Anomalias (opcional)
-
 Avaliação leve e opcional de anomalias de eventos após a normalização no `EventProcessor`.
 
 - Ativação via `quality.anomaly_detection.*` (desabilitado por padrão)
@@ -540,11 +539,7 @@
 }
 ```
 
-<<<<<<< HEAD
 ### IA — Serviço de Embeddings com Suporte a ONNX
-=======
-### IA — Serviço de Embeddings Offline
->>>>>>> 265f85a7
 
 Este projeto inclui um serviço de embeddings altamente otimizado com suporte a múltiplos backends, incluindo modelos ONNX para aceleração de hardware.
 
