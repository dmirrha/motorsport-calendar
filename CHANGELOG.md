--- conflicted
+++ resolved
@@ -7,7 +7,6 @@
 - Documentação: `docs/TEST_AUTOMATION_PLAN.md` atualizado com Components + Tests Analytics; `docs/issues/open/issue-104.{md,json}` sincronizados.
 - Higiene: `.gitignore` ampliado para `tmp/`, `coverage_*.xml`, `htmlcov-*/`, `test_results_*/`.
 # Changelog
-
 Todas as mudanças notáveis neste projeto serão documentadas neste arquivo.
 
 O formato é baseado em [Keep a Changelog](https://keepachangelog.com/en/1.0.0/),
@@ -19,7 +18,6 @@
 - Job `integration`: mantém `pytest -m integration` com cobertura focada em módulos do fluxo principal (src/ e sources/ relevantes) para refletir melhor a suíte de integração no Codecov (flag `integration`).
 - Job `e2e`: executa todos os `tests/integration/test_phase2_e2e_*.py` (não apenas `-k happy`) com cobertura focada no pipeline end‑to‑end (flag `e2e`).
 - Documentação: `docs/tests/overview.md` atualizado descrevendo a separação de escopos e a política de marcadores.
-<<<<<<< HEAD
 
 ### CI/Codecov — Geração garantida de XML (e2e/integration)
 - Removido `-c /dev/null` dos comandos `pytest` nos jobs `e2e_happy` e `integration` para não ignorar o `pytest.ini` (plugins/opções globais).
@@ -28,8 +26,6 @@
   - Verificação do arquivo (`ls -l`, `wc -c`, `head`) de `coverage_e2e.xml`/`coverage_integration.xml`.
   - Caso ausente, gerar via `python -m coverage xml -i -o <arquivo>` (garante artefato para upload no Codecov com `disable_search: true`).
   - Logs mantidos no workflow para facilitar diagnóstico.
-=======
->>>>>>> fb346c13
 
 ## [0.5.21] - 2025-08-18
 ### CI/Codecov — Cobertura e uploads restritos a XML
